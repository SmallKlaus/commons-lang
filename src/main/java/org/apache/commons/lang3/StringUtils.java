/*
 * Licensed to the Apache Software Foundation (ASF) under one or more
 * contributor license agreements.  See the NOTICE file distributed with
 * this work for additional information regarding copyright ownership.
 * The ASF licenses this file to You under the Apache License, Version 2.0
 * (the "License"); you may not use this file except in compliance with
 * the License.  You may obtain a copy of the License at
 *
 *      http://www.apache.org/licenses/LICENSE-2.0
 *
 * Unless required by applicable law or agreed to in writing, software
 * distributed under the License is distributed on an "AS IS" BASIS,
 * WITHOUT WARRANTIES OR CONDITIONS OF ANY KIND, either express or implied.
 * See the License for the specific language governing permissions and
 * limitations under the License.
 */
package org.apache.commons.lang3;

import java.io.UnsupportedEncodingException;
import java.nio.charset.Charset;
import java.text.Normalizer;
import java.util.ArrayList;
import java.util.Arrays;
import java.util.Iterator;
import java.util.List;
import java.util.Locale;
import java.util.Objects;
import java.util.regex.Pattern;

/**
 * <p>Operations on {@link java.lang.String} that are
 * {@code null} safe.</p>
 *
 * <ul>
 *  <li><b>IsEmpty/IsBlank</b>
 *      - checks if a String contains text</li>
 *  <li><b>Trim/Strip</b>
 *      - removes leading and trailing whitespace</li>
 *  <li><b>Equals/Compare</b>
 *      - compares two strings null-safe</li>
 *  <li><b>startsWith</b>
 *      - check if a String starts with a prefix null-safe</li>
 *  <li><b>endsWith</b>
 *      - check if a String ends with a suffix null-safe</li>
 *  <li><b>IndexOf/LastIndexOf/Contains</b>
 *      - null-safe index-of checks
 *  <li><b>IndexOfAny/LastIndexOfAny/IndexOfAnyBut/LastIndexOfAnyBut</b>
 *      - index-of any of a set of Strings</li>
 *  <li><b>ContainsOnly/ContainsNone/ContainsAny</b>
 *      - does String contains only/none/any of these characters</li>
 *  <li><b>Substring/Left/Right/Mid</b>
 *      - null-safe substring extractions</li>
 *  <li><b>SubstringBefore/SubstringAfter/SubstringBetween</b>
 *      - substring extraction relative to other strings</li>
 *  <li><b>Split/Join</b>
 *      - splits a String into an array of substrings and vice versa</li>
 *  <li><b>Remove/Delete</b>
 *      - removes part of a String</li>
 *  <li><b>Replace/Overlay</b>
 *      - Searches a String and replaces one String with another</li>
 *  <li><b>Chomp/Chop</b>
 *      - removes the last part of a String</li>
 *  <li><b>AppendIfMissing</b>
 *      - appends a suffix to the end of the String if not present</li>
 *  <li><b>PrependIfMissing</b>
 *      - prepends a prefix to the start of the String if not present</li>
 *  <li><b>LeftPad/RightPad/Center/Repeat</b>
 *      - pads a String</li>
 *  <li><b>UpperCase/LowerCase/SwapCase/Capitalize/Uncapitalize</b>
 *      - changes the case of a String</li>
 *  <li><b>CountMatches</b>
 *      - counts the number of occurrences of one String in another</li>
 *  <li><b>IsAlpha/IsNumeric/IsWhitespace/IsAsciiPrintable</b>
 *      - checks the characters in a String</li>
 *  <li><b>DefaultString</b>
 *      - protects against a null input String</li>
 *  <li><b>Rotate</b>
 *      - rotate (circular shift) a String</li>
 *  <li><b>Reverse/ReverseDelimited</b>
 *      - reverses a String</li>
 *  <li><b>Abbreviate</b>
 *      - abbreviates a string using ellipsis or another given String</li>
 *  <li><b>Difference</b>
 *      - compares Strings and reports on their differences</li>
 *  <li><b>LevenshteinDistance</b>
 *      - the number of changes needed to change one String into another</li>
 * </ul>
 *
 * <p>The {@code StringUtils} class defines certain words related to
 * String handling.</p>
 *
 * <ul>
 *  <li>null - {@code null}</li>
 *  <li>empty - a zero-length string ({@code ""})</li>
 *  <li>space - the space character ({@code ' '}, char 32)</li>
 *  <li>whitespace - the characters defined by {@link Character#isWhitespace(char)}</li>
 *  <li>trim - the characters &lt;= 32 as in {@link String#trim()}</li>
 * </ul>
 *
 * <p>{@code StringUtils} handles {@code null} input Strings quietly.
 * That is to say that a {@code null} input will return {@code null}.
 * Where a {@code boolean} or {@code int} is being returned
 * details vary by method.</p>
 *
 * <p>A side effect of the {@code null} handling is that a
 * {@code NullPointerException} should be considered a bug in
 * {@code StringUtils}.</p>
 *
 * <p>Methods in this class give sample code to explain their operation.
 * The symbol {@code *} is used to indicate any input including {@code null}.</p>
 *
 * <p>#ThreadSafe#</p>
 * @see java.lang.String
 * @since 1.0
 */
//@Immutable
public class StringUtils {
    // Performance testing notes (JDK 1.4, Jul03, scolebourne)
    // Whitespace:
    // Character.isWhitespace() is faster than WHITESPACE.indexOf()
    // where WHITESPACE is a string of all whitespace characters
    //
    // Character access:
    // String.charAt(n) versus toCharArray(), then array[n]
    // String.charAt(n) is about 15% worse for a 10K string
    // They are about equal for a length 50 string
    // String.charAt(n) is about 4 times better for a length 3 string
    // String.charAt(n) is best bet overall
    //
    // Append:
    // String.concat about twice as fast as StringBuffer.append
    // (not sure who tested this)

    /**
     * A String for a space character.
     *
     * @since 3.2
     */
    public static final String SPACE = " ";

    /**
     * The empty String {@code ""}.
     * @since 2.0
     */
    public static final String EMPTY = "";

    /**
     * A String for linefeed LF ("\n").
     *
     * @see <a href="http://docs.oracle.com/javase/specs/jls/se7/html/jls-3.html#jls-3.10.6">JLF: Escape Sequences
     *      for Character and String Literals</a>
     * @since 3.2
     */
    public static final String LF = "\n";

    /**
     * A String for carriage return CR ("\r").
     *
     * @see <a href="http://docs.oracle.com/javase/specs/jls/se7/html/jls-3.html#jls-3.10.6">JLF: Escape Sequences
     *      for Character and String Literals</a>
     * @since 3.2
     */
    public static final String CR = "\r";

    /**
     * Represents a failed index search.
     * @since 2.1
     */
    public static final int INDEX_NOT_FOUND = -1;

    /**
     * <p>The maximum size to which the padding constant(s) can expand.</p>
     */
    private static final int PAD_LIMIT = 8192;

    /**
     * <p>{@code StringUtils} instances should NOT be constructed in
     * standard programming. Instead, the class should be used as
     * {@code StringUtils.trim(" foo ");}.</p>
     *
     * <p>This constructor is public to permit tools that require a JavaBean
     * instance to operate.</p>
     */
    public StringUtils() {
        super();
    }

    // Empty checks
    //-----------------------------------------------------------------------
    /**
     * <p>Checks if a CharSequence is empty ("") or null.</p>
     *
     * <pre>
     * StringUtils.isEmpty(null)      = true
     * StringUtils.isEmpty("")        = true
     * StringUtils.isEmpty(" ")       = false
     * StringUtils.isEmpty("bob")     = false
     * StringUtils.isEmpty("  bob  ") = false
     * </pre>
     *
     * <p>NOTE: This method changed in Lang version 2.0.
     * It no longer trims the CharSequence.
     * That functionality is available in isBlank().</p>
     *
     * @param cs  the CharSequence to check, may be null
     * @return {@code true} if the CharSequence is empty or null
     * @since 3.0 Changed signature from isEmpty(String) to isEmpty(CharSequence)
     */
    public static boolean isEmpty(final CharSequence cs) {
        return cs == null || cs.length() == 0;
    }

    /**
     * <p>Checks if a CharSequence is not empty ("") and not null.</p>
     *
     * <pre>
     * StringUtils.isNotEmpty(null)      = false
     * StringUtils.isNotEmpty("")        = false
     * StringUtils.isNotEmpty(" ")       = true
     * StringUtils.isNotEmpty("bob")     = true
     * StringUtils.isNotEmpty("  bob  ") = true
     * </pre>
     *
     * @param cs  the CharSequence to check, may be null
     * @return {@code true} if the CharSequence is not empty and not null
     * @since 3.0 Changed signature from isNotEmpty(String) to isNotEmpty(CharSequence)
     */
    public static boolean isNotEmpty(final CharSequence cs) {
        return !isEmpty(cs);
    }

    /**
     * <p>Checks if any of the CharSequences are empty ("") or null.</p>
     *
     * <pre>
     * StringUtils.isAnyEmpty(null)             = true
     * StringUtils.isAnyEmpty(null, "foo")      = true
     * StringUtils.isAnyEmpty("", "bar")        = true
     * StringUtils.isAnyEmpty("bob", "")        = true
     * StringUtils.isAnyEmpty("  bob  ", null)  = true
     * StringUtils.isAnyEmpty(" ", "bar")       = false
     * StringUtils.isAnyEmpty("foo", "bar")     = false
     * StringUtils.isAnyEmpty(new String[]{})   = false
     * StringUtils.isAnyEmpty(new String[]{""}) = true
     * </pre>
     *
     * @param css  the CharSequences to check, may be null or empty
     * @return {@code true} if any of the CharSequences are empty or null
     * @since 3.2
     */
    public static boolean isAnyEmpty(final CharSequence... css) {
      if (ArrayUtils.isEmpty(css)) {
        return false;
      }
      for (final CharSequence cs : css){
        if (isEmpty(cs)) {
          return true;
        }
      }
      return false;
    }

    /**
     * <p>Checks if none of the CharSequences are empty ("") or null.</p>
     *
     * <pre>
     * StringUtils.isNoneEmpty(null)             = false
     * StringUtils.isNoneEmpty(null, "foo")      = false
     * StringUtils.isNoneEmpty("", "bar")        = false
     * StringUtils.isNoneEmpty("bob", "")        = false
     * StringUtils.isNoneEmpty("  bob  ", null)  = false
     * StringUtils.isNoneEmpty(new String[] {})  = true
     * StringUtils.isNoneEmpty(new String[]{""}) = false
     * StringUtils.isNoneEmpty(" ", "bar")       = true
     * StringUtils.isNoneEmpty("foo", "bar")     = true
     * </pre>
     *
     * @param css  the CharSequences to check, may be null or empty
     * @return {@code true} if none of the CharSequences are empty or null
     * @since 3.2
     */
    public static boolean isNoneEmpty(final CharSequence... css) {
      return !isAnyEmpty(css);
    }

    /**
     * <p>Checks if all of the CharSequences are empty ("") or null.</p>
     *
     * <pre>
     * StringUtils.isAllEmpty(null)             = true
     * StringUtils.isAllEmpty(null, "")         = true
     * StringUtils.isAllEmpty(new String[] {})  = true
     * StringUtils.isAllEmpty(null, "foo")      = false
     * StringUtils.isAllEmpty("", "bar")        = false
     * StringUtils.isAllEmpty("bob", "")        = false
     * StringUtils.isAllEmpty("  bob  ", null)  = false
     * StringUtils.isAllEmpty(" ", "bar")       = false
     * StringUtils.isAllEmpty("foo", "bar")     = false
     * </pre>
     *
     * @param css  the CharSequences to check, may be null or empty
     * @return {@code true} if all of the CharSequences are empty or null
     * @since 3.6
     */
    public static boolean isAllEmpty(final CharSequence... css) {
        if (ArrayUtils.isEmpty(css)) {
            return true;
        }
        for (final CharSequence cs : css) {
            if (isNotEmpty(cs)) {
                return false;
            }
        }
        return true;
    }

    /**
     * <p>Checks if a CharSequence is empty (""), null or whitespace only.</p>
     *
     * <p>Whitespace is defined by {@link Character#isWhitespace(char)}.</p>
     *
     * <pre>
     * StringUtils.isBlank(null)      = true
     * StringUtils.isBlank("")        = true
     * StringUtils.isBlank(" ")       = true
     * StringUtils.isBlank("bob")     = false
     * StringUtils.isBlank("  bob  ") = false
     * </pre>
     *
     * @param cs  the CharSequence to check, may be null
     * @return {@code true} if the CharSequence is null, empty or whitespace only
     * @since 2.0
     * @since 3.0 Changed signature from isBlank(String) to isBlank(CharSequence)
     */
    public static boolean isBlank(final CharSequence cs) {
        int strLen;
        if (cs == null || (strLen = cs.length()) == 0) {
            return true;
        }
        for (int i = 0; i < strLen; i++) {
            if (!Character.isWhitespace(cs.charAt(i))) {
                return false;
            }
        }
        return true;
    }

    /**
     * <p>Checks if a CharSequence is not empty (""), not null and not whitespace only.</p>
     *
     * <p>Whitespace is defined by {@link Character#isWhitespace(char)}.</p>
     *
     * <pre>
     * StringUtils.isNotBlank(null)      = false
     * StringUtils.isNotBlank("")        = false
     * StringUtils.isNotBlank(" ")       = false
     * StringUtils.isNotBlank("bob")     = true
     * StringUtils.isNotBlank("  bob  ") = true
     * </pre>
     *
     * @param cs  the CharSequence to check, may be null
     * @return {@code true} if the CharSequence is
     *  not empty and not null and not whitespace only
     * @since 2.0
     * @since 3.0 Changed signature from isNotBlank(String) to isNotBlank(CharSequence)
     */
    public static boolean isNotBlank(final CharSequence cs) {
        return !isBlank(cs);
    }

    /**
     * <p>Checks if any of the CharSequences are empty ("") or null or whitespace only.</p>
     *
     * <p>Whitespace is defined by {@link Character#isWhitespace(char)}.</p>
     *
     * <pre>
     * StringUtils.isAnyBlank(null)             = true
     * StringUtils.isAnyBlank(null, "foo")      = true
     * StringUtils.isAnyBlank(null, null)       = true
     * StringUtils.isAnyBlank("", "bar")        = true
     * StringUtils.isAnyBlank("bob", "")        = true
     * StringUtils.isAnyBlank("  bob  ", null)  = true
     * StringUtils.isAnyBlank(" ", "bar")       = true
     * StringUtils.isAnyBlank(new String[] {})  = false
     * StringUtils.isAnyBlank(new String[]{""}) = true
     * StringUtils.isAnyBlank("foo", "bar")     = false
     * </pre>
     *
     * @param css  the CharSequences to check, may be null or empty
     * @return {@code true} if any of the CharSequences are empty or null or whitespace only
     * @since 3.2
     */
    public static boolean isAnyBlank(final CharSequence... css) {
      if (ArrayUtils.isEmpty(css)) {
        return false;
      }
      for (final CharSequence cs : css){
        if (isBlank(cs)) {
          return true;
        }
      }
      return false;
    }

    /**
     * <p>Checks if none of the CharSequences are empty (""), null or whitespace only.</p>
     *
     * <p>Whitespace is defined by {@link Character#isWhitespace(char)}.</p>
     *
     * <pre>
     * StringUtils.isNoneBlank(null)             = false
     * StringUtils.isNoneBlank(null, "foo")      = false
     * StringUtils.isNoneBlank(null, null)       = false
     * StringUtils.isNoneBlank("", "bar")        = false
     * StringUtils.isNoneBlank("bob", "")        = false
     * StringUtils.isNoneBlank("  bob  ", null)  = false
     * StringUtils.isNoneBlank(" ", "bar")       = false
     * StringUtils.isNoneBlank(new String[] {})  = true
     * StringUtils.isNoneBlank(new String[]{""}) = false
     * StringUtils.isNoneBlank("foo", "bar")     = true
     * </pre>
     *
     * @param css  the CharSequences to check, may be null or empty
     * @return {@code true} if none of the CharSequences are empty or null or whitespace only
     * @since 3.2
     */
    public static boolean isNoneBlank(final CharSequence... css) {
      return !isAnyBlank(css);
    }

    /**
     * <p>Checks if all of the CharSequences are empty (""), null or whitespace only.</p>
     *
     * <p>Whitespace is defined by {@link Character#isWhitespace(char)}.</p>
     *
     * <pre>
     * StringUtils.isAllBlank(null)             = true
     * StringUtils.isAllBlank(null, "foo")      = false
     * StringUtils.isAllBlank(null, null)       = true
     * StringUtils.isAllBlank("", "bar")        = false
     * StringUtils.isAllBlank("bob", "")        = false
     * StringUtils.isAllBlank("  bob  ", null)  = false
     * StringUtils.isAllBlank(" ", "bar")       = false
     * StringUtils.isAllBlank("foo", "bar")     = false
     * StringUtils.isAllBlank(new String[] {})  = true
     * </pre>
     *
     * @param css  the CharSequences to check, may be null or empty
     * @return {@code true} if all of the CharSequences are empty or null or whitespace only
     * @since 3.6
     */
    public static boolean isAllBlank(final CharSequence... css) {
        if (ArrayUtils.isEmpty(css)) {
            return true;
        }
        for (final CharSequence cs : css) {
            if (isNotBlank(cs)) {
               return false;
            }
        }
        return true;
    }

    // Trim
    //-----------------------------------------------------------------------
    /**
     * <p>Removes control characters (char &lt;= 32) from both
     * ends of this String, handling {@code null} by returning
     * {@code null}.</p>
     *
     * <p>The String is trimmed using {@link String#trim()}.
     * Trim removes start and end characters &lt;= 32.
     * To strip whitespace use {@link #strip(String)}.</p>
     *
     * <p>To trim your choice of characters, use the
     * {@link #strip(String, String)} methods.</p>
     *
     * <pre>
     * StringUtils.trim(null)          = null
     * StringUtils.trim("")            = ""
     * StringUtils.trim("     ")       = ""
     * StringUtils.trim("abc")         = "abc"
     * StringUtils.trim("    abc    ") = "abc"
     * </pre>
     *
     * @param str  the String to be trimmed, may be null
     * @return the trimmed string, {@code null} if null String input
     */
    public static String trim(final String str) {
        return str == null ? null : str.trim();
    }

    /**
     * <p>Removes control characters (char &lt;= 32) from both
     * ends of this String returning {@code null} if the String is
     * empty ("") after the trim or if it is {@code null}.
     *
     * <p>The String is trimmed using {@link String#trim()}.
     * Trim removes start and end characters &lt;= 32.
     * To strip whitespace use {@link #stripToNull(String)}.</p>
     *
     * <pre>
     * StringUtils.trimToNull(null)          = null
     * StringUtils.trimToNull("")            = null
     * StringUtils.trimToNull("     ")       = null
     * StringUtils.trimToNull("abc")         = "abc"
     * StringUtils.trimToNull("    abc    ") = "abc"
     * </pre>
     *
     * @param str  the String to be trimmed, may be null
     * @return the trimmed String,
     *  {@code null} if only chars &lt;= 32, empty or null String input
     * @since 2.0
     */
    public static String trimToNull(final String str) {
        final String ts = trim(str);
        return isEmpty(ts) ? null : ts;
    }

    /**
     * <p>Removes control characters (char &lt;= 32) from both
     * ends of this String returning an empty String ("") if the String
     * is empty ("") after the trim or if it is {@code null}.
     *
     * <p>The String is trimmed using {@link String#trim()}.
     * Trim removes start and end characters &lt;= 32.
     * To strip whitespace use {@link #stripToEmpty(String)}.</p>
     *
     * <pre>
     * StringUtils.trimToEmpty(null)          = ""
     * StringUtils.trimToEmpty("")            = ""
     * StringUtils.trimToEmpty("     ")       = ""
     * StringUtils.trimToEmpty("abc")         = "abc"
     * StringUtils.trimToEmpty("    abc    ") = "abc"
     * </pre>
     *
     * @param str  the String to be trimmed, may be null
     * @return the trimmed String, or an empty String if {@code null} input
     * @since 2.0
     */
    public static String trimToEmpty(final String str) {
        return str == null ? EMPTY : str.trim();
    }

    /**
     * <p>Truncates a String. This will turn
     * "Now is the time for all good men" into "Now is the time for".</p>
     *
     * <p>Specifically:</p>
     * <ul>
     *   <li>If {@code str} is less than {@code maxWidth} characters
     *       long, return it.</li>
     *   <li>Else truncate it to {@code substring(str, 0, maxWidth)}.</li>
     *   <li>If {@code maxWidth} is less than {@code 0}, throw an
     *       {@code IllegalArgumentException}.</li>
     *   <li>In no case will it return a String of length greater than
     *       {@code maxWidth}.</li>
     * </ul>
     *
     * <pre>
     * StringUtils.truncate(null, 0)       = null
     * StringUtils.truncate(null, 2)       = null
     * StringUtils.truncate("", 4)         = ""
     * StringUtils.truncate("abcdefg", 4)  = "abcd"
     * StringUtils.truncate("abcdefg", 6)  = "abcdef"
     * StringUtils.truncate("abcdefg", 7)  = "abcdefg"
     * StringUtils.truncate("abcdefg", 8)  = "abcdefg"
     * StringUtils.truncate("abcdefg", -1) = throws an IllegalArgumentException
     * </pre>
     *
     * @param str  the String to truncate, may be null
     * @param maxWidth  maximum length of result String, must be positive
     * @return truncated String, {@code null} if null String input
     * @since 3.5
     */
    public static String truncate(final String str, final int maxWidth) {
        return truncate(str, 0, maxWidth);
    }

    /**
     * <p>Truncates a String. This will turn
     * "Now is the time for all good men" into "is the time for all".</p>
     *
     * <p>Works like {@code truncate(String, int)}, but allows you to specify
     * a "left edge" offset.
     *
     * <p>Specifically:</p>
     * <ul>
     *   <li>If {@code str} is less than {@code maxWidth} characters
     *       long, return it.</li>
     *   <li>Else truncate it to {@code substring(str, offset, maxWidth)}.</li>
     *   <li>If {@code maxWidth} is less than {@code 0}, throw an
     *       {@code IllegalArgumentException}.</li>
     *   <li>If {@code offset} is less than {@code 0}, throw an
     *       {@code IllegalArgumentException}.</li>
     *   <li>In no case will it return a String of length greater than
     *       {@code maxWidth}.</li>
     * </ul>
     *
     * <pre>
     * StringUtils.truncate(null, 0, 0) = null
     * StringUtils.truncate(null, 2, 4) = null
     * StringUtils.truncate("", 0, 10) = ""
     * StringUtils.truncate("", 2, 10) = ""
     * StringUtils.truncate("abcdefghij", 0, 3) = "abc"
     * StringUtils.truncate("abcdefghij", 5, 6) = "fghij"
     * StringUtils.truncate("raspberry peach", 10, 15) = "peach"
     * StringUtils.truncate("abcdefghijklmno", 0, 10) = "abcdefghij"
     * StringUtils.truncate("abcdefghijklmno", -1, 10) = throws an IllegalArgumentException
     * StringUtils.truncate("abcdefghijklmno", Integer.MIN_VALUE, 10) = "abcdefghij"
     * StringUtils.truncate("abcdefghijklmno", Integer.MIN_VALUE, Integer.MAX_VALUE) = "abcdefghijklmno"
     * StringUtils.truncate("abcdefghijklmno", 0, Integer.MAX_VALUE) = "abcdefghijklmno"
     * StringUtils.truncate("abcdefghijklmno", 1, 10) = "bcdefghijk"
     * StringUtils.truncate("abcdefghijklmno", 2, 10) = "cdefghijkl"
     * StringUtils.truncate("abcdefghijklmno", 3, 10) = "defghijklm"
     * StringUtils.truncate("abcdefghijklmno", 4, 10) = "efghijklmn"
     * StringUtils.truncate("abcdefghijklmno", 5, 10) = "fghijklmno"
     * StringUtils.truncate("abcdefghijklmno", 5, 5) = "fghij"
     * StringUtils.truncate("abcdefghijklmno", 5, 3) = "fgh"
     * StringUtils.truncate("abcdefghijklmno", 10, 3) = "klm"
     * StringUtils.truncate("abcdefghijklmno", 10, Integer.MAX_VALUE) = "klmno"
     * StringUtils.truncate("abcdefghijklmno", 13, 1) = "n"
     * StringUtils.truncate("abcdefghijklmno", 13, Integer.MAX_VALUE) = "no"
     * StringUtils.truncate("abcdefghijklmno", 14, 1) = "o"
     * StringUtils.truncate("abcdefghijklmno", 14, Integer.MAX_VALUE) = "o"
     * StringUtils.truncate("abcdefghijklmno", 15, 1) = ""
     * StringUtils.truncate("abcdefghijklmno", 15, Integer.MAX_VALUE) = ""
     * StringUtils.truncate("abcdefghijklmno", Integer.MAX_VALUE, Integer.MAX_VALUE) = ""
     * StringUtils.truncate("abcdefghij", 3, -1) = throws an IllegalArgumentException
     * StringUtils.truncate("abcdefghij", -2, 4) = throws an IllegalArgumentException
     * </pre>
     *
     * @param str  the String to check, may be null
     * @param offset  left edge of source String
     * @param maxWidth  maximum length of result String, must be positive
     * @return truncated String, {@code null} if null String input
     * @since 3.5
     */
    public static String truncate(final String str, final int offset, final int maxWidth) {
        if (offset < 0) {
            throw new IllegalArgumentException("offset cannot be negative");
        }
        if (maxWidth < 0) {
            throw new IllegalArgumentException("maxWith cannot be negative");
        }
        if (str == null) {
            return null;
        }
        if (offset > str.length()) {
            return EMPTY;
        }
        if (str.length() > maxWidth) {
            final int ix = offset + maxWidth > str.length() ? str.length() : offset + maxWidth;
            return str.substring(offset, ix);
        }
        return str.substring(offset);
    }

    // Stripping
    //-----------------------------------------------------------------------
    /**
     * <p>Strips whitespace from the start and end of a String.</p>
     *
     * <p>This is similar to {@link #trim(String)} but removes whitespace.
     * Whitespace is defined by {@link Character#isWhitespace(char)}.</p>
     *
     * <p>A {@code null} input String returns {@code null}.</p>
     *
     * <pre>
     * StringUtils.strip(null)     = null
     * StringUtils.strip("")       = ""
     * StringUtils.strip("   ")    = ""
     * StringUtils.strip("abc")    = "abc"
     * StringUtils.strip("  abc")  = "abc"
     * StringUtils.strip("abc  ")  = "abc"
     * StringUtils.strip(" abc ")  = "abc"
     * StringUtils.strip(" ab c ") = "ab c"
     * </pre>
     *
     * @param str  the String to remove whitespace from, may be null
     * @return the stripped String, {@code null} if null String input
     */
    public static String strip(final String str) {
        return strip(str, null);
    }

    /**
     * <p>Strips whitespace from the start and end of a String  returning
     * {@code null} if the String is empty ("") after the strip.</p>
     *
     * <p>This is similar to {@link #trimToNull(String)} but removes whitespace.
     * Whitespace is defined by {@link Character#isWhitespace(char)}.</p>
     *
     * <pre>
     * StringUtils.stripToNull(null)     = null
     * StringUtils.stripToNull("")       = null
     * StringUtils.stripToNull("   ")    = null
     * StringUtils.stripToNull("abc")    = "abc"
     * StringUtils.stripToNull("  abc")  = "abc"
     * StringUtils.stripToNull("abc  ")  = "abc"
     * StringUtils.stripToNull(" abc ")  = "abc"
     * StringUtils.stripToNull(" ab c ") = "ab c"
     * </pre>
     *
     * @param str  the String to be stripped, may be null
     * @return the stripped String,
     *  {@code null} if whitespace, empty or null String input
     * @since 2.0
     */
    public static String stripToNull(String str) {
        if (str == null) {
            return null;
        }
        str = strip(str, null);
        return str.isEmpty() ? null : str;
    }

    /**
     * <p>Strips whitespace from the start and end of a String  returning
     * an empty String if {@code null} input.</p>
     *
     * <p>This is similar to {@link #trimToEmpty(String)} but removes whitespace.
     * Whitespace is defined by {@link Character#isWhitespace(char)}.</p>
     *
     * <pre>
     * StringUtils.stripToEmpty(null)     = ""
     * StringUtils.stripToEmpty("")       = ""
     * StringUtils.stripToEmpty("   ")    = ""
     * StringUtils.stripToEmpty("abc")    = "abc"
     * StringUtils.stripToEmpty("  abc")  = "abc"
     * StringUtils.stripToEmpty("abc  ")  = "abc"
     * StringUtils.stripToEmpty(" abc ")  = "abc"
     * StringUtils.stripToEmpty(" ab c ") = "ab c"
     * </pre>
     *
     * @param str  the String to be stripped, may be null
     * @return the trimmed String, or an empty String if {@code null} input
     * @since 2.0
     */
    public static String stripToEmpty(final String str) {
        return str == null ? EMPTY : strip(str, null);
    }

    /**
     * <p>Strips any of a set of characters from the start and end of a String.
     * This is similar to {@link String#trim()} but allows the characters
     * to be stripped to be controlled.</p>
     *
     * <p>A {@code null} input String returns {@code null}.
     * An empty string ("") input returns the empty string.</p>
     *
     * <p>If the stripChars String is {@code null}, whitespace is
     * stripped as defined by {@link Character#isWhitespace(char)}.
     * Alternatively use {@link #strip(String)}.</p>
     *
     * <pre>
     * StringUtils.strip(null, *)          = null
     * StringUtils.strip("", *)            = ""
     * StringUtils.strip("abc", null)      = "abc"
     * StringUtils.strip("  abc", null)    = "abc"
     * StringUtils.strip("abc  ", null)    = "abc"
     * StringUtils.strip(" abc ", null)    = "abc"
     * StringUtils.strip("  abcyx", "xyz") = "  abc"
     * </pre>
     *
     * @param str  the String to remove characters from, may be null
     * @param stripChars  the characters to remove, null treated as whitespace
     * @return the stripped String, {@code null} if null String input
     */
    public static String strip(String str, final String stripChars) {
        if (isEmpty(str)) {
            return str;
        }
        str = stripStart(str, stripChars);
        return stripEnd(str, stripChars);
    }

    /**
     * <p>Strips any of a set of characters from the start of a String.</p>
     *
     * <p>A {@code null} input String returns {@code null}.
     * An empty string ("") input returns the empty string.</p>
     *
     * <p>If the stripChars String is {@code null}, whitespace is
     * stripped as defined by {@link Character#isWhitespace(char)}.</p>
     *
     * <pre>
     * StringUtils.stripStart(null, *)          = null
     * StringUtils.stripStart("", *)            = ""
     * StringUtils.stripStart("abc", "")        = "abc"
     * StringUtils.stripStart("abc", null)      = "abc"
     * StringUtils.stripStart("  abc", null)    = "abc"
     * StringUtils.stripStart("abc  ", null)    = "abc  "
     * StringUtils.stripStart(" abc ", null)    = "abc "
     * StringUtils.stripStart("yxabc  ", "xyz") = "abc  "
     * </pre>
     *
     * @param str  the String to remove characters from, may be null
     * @param stripChars  the characters to remove, null treated as whitespace
     * @return the stripped String, {@code null} if null String input
     */
    public static String stripStart(final String str, final String stripChars) {
        int strLen;
        if (str == null || (strLen = str.length()) == 0) {
            return str;
        }
        int start = 0;
        if (stripChars == null) {
            while (start != strLen && Character.isWhitespace(str.charAt(start))) {
                start++;
            }
        } else if (stripChars.isEmpty()) {
            return str;
        } else {
            while (start != strLen && stripChars.indexOf(str.charAt(start)) != INDEX_NOT_FOUND) {
                start++;
            }
        }
        return str.substring(start);
    }

    /**
     * <p>Strips any of a set of characters from the end of a String.</p>
     *
     * <p>A {@code null} input String returns {@code null}.
     * An empty string ("") input returns the empty string.</p>
     *
     * <p>If the stripChars String is {@code null}, whitespace is
     * stripped as defined by {@link Character#isWhitespace(char)}.</p>
     *
     * <pre>
     * StringUtils.stripEnd(null, *)          = null
     * StringUtils.stripEnd("", *)            = ""
     * StringUtils.stripEnd("abc", "")        = "abc"
     * StringUtils.stripEnd("abc", null)      = "abc"
     * StringUtils.stripEnd("  abc", null)    = "  abc"
     * StringUtils.stripEnd("abc  ", null)    = "abc"
     * StringUtils.stripEnd(" abc ", null)    = " abc"
     * StringUtils.stripEnd("  abcyx", "xyz") = "  abc"
     * StringUtils.stripEnd("120.00", ".0")   = "12"
     * </pre>
     *
     * @param str  the String to remove characters from, may be null
     * @param stripChars  the set of characters to remove, null treated as whitespace
     * @return the stripped String, {@code null} if null String input
     */
    public static String stripEnd(final String str, final String stripChars) {
        int end;
        if (str == null || (end = str.length()) == 0) {
            return str;
        }

        if (stripChars == null) {
            while (end != 0 && Character.isWhitespace(str.charAt(end - 1))) {
                end--;
            }
        } else if (stripChars.isEmpty()) {
            return str;
        } else {
            while (end != 0 && stripChars.indexOf(str.charAt(end - 1)) != INDEX_NOT_FOUND) {
                end--;
            }
        }
        return str.substring(0, end);
    }

    // StripAll
    //-----------------------------------------------------------------------
    /**
     * <p>Strips whitespace from the start and end of every String in an array.
     * Whitespace is defined by {@link Character#isWhitespace(char)}.</p>
     *
     * <p>A new array is returned each time, except for length zero.
     * A {@code null} array will return {@code null}.
     * An empty array will return itself.
     * A {@code null} array entry will be ignored.</p>
     *
     * <pre>
     * StringUtils.stripAll(null)             = null
     * StringUtils.stripAll([])               = []
     * StringUtils.stripAll(["abc", "  abc"]) = ["abc", "abc"]
     * StringUtils.stripAll(["abc  ", null])  = ["abc", null]
     * </pre>
     *
     * @param strs  the array to remove whitespace from, may be null
     * @return the stripped Strings, {@code null} if null array input
     */
    public static String[] stripAll(final String... strs) {
        return stripAll(strs, null);
    }

    /**
     * <p>Strips any of a set of characters from the start and end of every
     * String in an array.</p>
     * <p>Whitespace is defined by {@link Character#isWhitespace(char)}.</p>
     *
     * <p>A new array is returned each time, except for length zero.
     * A {@code null} array will return {@code null}.
     * An empty array will return itself.
     * A {@code null} array entry will be ignored.
     * A {@code null} stripChars will strip whitespace as defined by
     * {@link Character#isWhitespace(char)}.</p>
     *
     * <pre>
     * StringUtils.stripAll(null, *)                = null
     * StringUtils.stripAll([], *)                  = []
     * StringUtils.stripAll(["abc", "  abc"], null) = ["abc", "abc"]
     * StringUtils.stripAll(["abc  ", null], null)  = ["abc", null]
     * StringUtils.stripAll(["abc  ", null], "yz")  = ["abc  ", null]
     * StringUtils.stripAll(["yabcz", null], "yz")  = ["abc", null]
     * </pre>
     *
     * @param strs  the array to remove characters from, may be null
     * @param stripChars  the characters to remove, null treated as whitespace
     * @return the stripped Strings, {@code null} if null array input
     */
    public static String[] stripAll(final String[] strs, final String stripChars) {
        int strsLen;
        if (strs == null || (strsLen = strs.length) == 0) {
            return strs;
        }
        final String[] newArr = new String[strsLen];
        for (int i = 0; i < strsLen; i++) {
            newArr[i] = strip(strs[i], stripChars);
        }
        return newArr;
    }

    /**
     * <p>Removes diacritics (~= accents) from a string. The case will not be altered.</p>
     * <p>For instance, '&agrave;' will be replaced by 'a'.</p>
     * <p>Note that ligatures will be left as is.</p>
     *
     * <pre>
     * StringUtils.stripAccents(null)                = null
     * StringUtils.stripAccents("")                  = ""
     * StringUtils.stripAccents("control")           = "control"
     * StringUtils.stripAccents("&eacute;clair")     = "eclair"
     * </pre>
     *
     * @param input String to be stripped
     * @return input text with diacritics removed
     *
     * @since 3.0
     */
    // See also Lucene's ASCIIFoldingFilter (Lucene 2.9) that replaces accented characters by their unaccented equivalent (and uncommitted bug fix: https://issues.apache.org/jira/browse/LUCENE-1343?focusedCommentId=12858907&page=com.atlassian.jira.plugin.system.issuetabpanels%3Acomment-tabpanel#action_12858907).
    public static String stripAccents(final String input) {
        if(input == null) {
            return null;
        }
        final Pattern pattern = Pattern.compile("\\p{InCombiningDiacriticalMarks}+");//$NON-NLS-1$
        final StringBuilder decomposed = new StringBuilder(Normalizer.normalize(input, Normalizer.Form.NFD));
        convertRemainingAccentCharacters(decomposed);
        // Note that this doesn't correctly remove ligatures...
        return pattern.matcher(decomposed).replaceAll(StringUtils.EMPTY);
    }

    private static void convertRemainingAccentCharacters(final StringBuilder decomposed) {
        for (int i = 0; i < decomposed.length(); i++) {
            if (decomposed.charAt(i) == '\u0141') {
                decomposed.deleteCharAt(i);
                decomposed.insert(i, 'L');
            } else if (decomposed.charAt(i) == '\u0142') {
                decomposed.deleteCharAt(i);
                decomposed.insert(i, 'l');
            }
        }
    }

    // Equals
    //-----------------------------------------------------------------------
    /**
     * <p>Compares two CharSequences, returning {@code true} if they represent
     * equal sequences of characters.</p>
     *
     * <p>{@code null}s are handled without exceptions. Two {@code null}
     * references are considered to be equal. The comparison is case sensitive.</p>
     *
     * <pre>
     * StringUtils.equals(null, null)   = true
     * StringUtils.equals(null, "abc")  = false
     * StringUtils.equals("abc", null)  = false
     * StringUtils.equals("abc", "abc") = true
     * StringUtils.equals("abc", "ABC") = false
     * </pre>
     *
     * @see Object#equals(Object)
     * @param cs1  the first CharSequence, may be {@code null}
     * @param cs2  the second CharSequence, may be {@code null}
     * @return {@code true} if the CharSequences are equal (case-sensitive), or both {@code null}
     * @since 3.0 Changed signature from equals(String, String) to equals(CharSequence, CharSequence)
     */
    public static boolean equals(final CharSequence cs1, final CharSequence cs2) {
        if (cs1 == cs2) {
            return true;
        }
        if (cs1 == null || cs2 == null) {
            return false;
        }
        if (cs1.length() != cs2.length()) {
            return false;
        }
        if (cs1 instanceof String && cs2 instanceof String) {
            return cs1.equals(cs2);
        }
        return CharSequenceUtils.regionMatches(cs1, false, 0, cs2, 0, cs1.length());
    }

    /**
     * <p>Compares two CharSequences, returning {@code true} if they represent
     * equal sequences of characters, ignoring case.</p>
     *
     * <p>{@code null}s are handled without exceptions. Two {@code null}
     * references are considered equal. Comparison is case insensitive.</p>
     *
     * <pre>
     * StringUtils.equalsIgnoreCase(null, null)   = true
     * StringUtils.equalsIgnoreCase(null, "abc")  = false
     * StringUtils.equalsIgnoreCase("abc", null)  = false
     * StringUtils.equalsIgnoreCase("abc", "abc") = true
     * StringUtils.equalsIgnoreCase("abc", "ABC") = true
     * </pre>
     *
     * @param str1  the first CharSequence, may be null
     * @param str2  the second CharSequence, may be null
     * @return {@code true} if the CharSequence are equal, case insensitive, or
     *  both {@code null}
     * @since 3.0 Changed signature from equalsIgnoreCase(String, String) to equalsIgnoreCase(CharSequence, CharSequence)
     */
    public static boolean equalsIgnoreCase(final CharSequence str1, final CharSequence str2) {
        if (str1 == null || str2 == null) {
            return str1 == str2;
        } else if (str1 == str2) {
            return true;
        } else if (str1.length() != str2.length()) {
            return false;
        } else {
            return CharSequenceUtils.regionMatches(str1, true, 0, str2, 0, str1.length());
        }
    }

    // Compare
    //-----------------------------------------------------------------------
    /**
     * <p>Compare two Strings lexicographically, as per {@link String#compareTo(String)}, returning :</p>
     * <ul>
     *  <li>{@code int = 0}, if {@code str1} is equal to {@code str2} (or both {@code null})</li>
     *  <li>{@code int < 0}, if {@code str1} is less than {@code str2}</li>
     *  <li>{@code int > 0}, if {@code str1} is greater than {@code str2}</li>
     * </ul>
     *
     * <p>This is a {@code null} safe version of :</p>
     * <blockquote><pre>str1.compareTo(str2)</pre></blockquote>
     *
     * <p>{@code null} value is considered less than non-{@code null} value.
     * Two {@code null} references are considered equal.</p>
     *
     * <pre>
     * StringUtils.compare(null, null)   = 0
     * StringUtils.compare(null , "a")   &lt; 0
     * StringUtils.compare("a", null)    &gt; 0
     * StringUtils.compare("abc", "abc") = 0
     * StringUtils.compare("a", "b")     &lt; 0
     * StringUtils.compare("b", "a")     &gt; 0
     * StringUtils.compare("a", "B")     &gt; 0
     * StringUtils.compare("ab", "abc")  &lt; 0
     * </pre>
     *
     * @see #compare(String, String, boolean)
     * @see String#compareTo(String)
     * @param str1  the String to compare from
     * @param str2  the String to compare to
     * @return &lt; 0, 0, &gt; 0, if {@code str1} is respectively less, equal or greater than {@code str2}
     * @since 3.5
     */
    public static int compare(final String str1, final String str2) {
        return compare(str1, str2, true);
    }

    /**
     * <p>Compare two Strings lexicographically, as per {@link String#compareTo(String)}, returning :</p>
     * <ul>
     *  <li>{@code int = 0}, if {@code str1} is equal to {@code str2} (or both {@code null})</li>
     *  <li>{@code int < 0}, if {@code str1} is less than {@code str2}</li>
     *  <li>{@code int > 0}, if {@code str1} is greater than {@code str2}</li>
     * </ul>
     *
     * <p>This is a {@code null} safe version of :</p>
     * <blockquote><pre>str1.compareTo(str2)</pre></blockquote>
     *
     * <p>{@code null} inputs are handled according to the {@code nullIsLess} parameter.
     * Two {@code null} references are considered equal.</p>
     *
     * <pre>
     * StringUtils.compare(null, null, *)     = 0
     * StringUtils.compare(null , "a", true)  &lt; 0
     * StringUtils.compare(null , "a", false) &gt; 0
     * StringUtils.compare("a", null, true)   &gt; 0
     * StringUtils.compare("a", null, false)  &lt; 0
     * StringUtils.compare("abc", "abc", *)   = 0
     * StringUtils.compare("a", "b", *)       &lt; 0
     * StringUtils.compare("b", "a", *)       &gt; 0
     * StringUtils.compare("a", "B", *)       &gt; 0
     * StringUtils.compare("ab", "abc", *)    &lt; 0
     * </pre>
     *
     * @see String#compareTo(String)
     * @param str1  the String to compare from
     * @param str2  the String to compare to
     * @param nullIsLess  whether consider {@code null} value less than non-{@code null} value
     * @return &lt; 0, 0, &gt; 0, if {@code str1} is respectively less, equal ou greater than {@code str2}
     * @since 3.5
     */
    public static int compare(final String str1, final String str2, final boolean nullIsLess) {
        if (str1 == str2) {
            return 0;
        }
        if (str1 == null) {
            return nullIsLess ? -1 : 1;
        }
        if (str2 == null) {
            return nullIsLess ? 1 : - 1;
        }
        return str1.compareTo(str2);
    }

    /**
     * <p>Compare two Strings lexicographically, ignoring case differences,
     * as per {@link String#compareToIgnoreCase(String)}, returning :</p>
     * <ul>
     *  <li>{@code int = 0}, if {@code str1} is equal to {@code str2} (or both {@code null})</li>
     *  <li>{@code int < 0}, if {@code str1} is less than {@code str2}</li>
     *  <li>{@code int > 0}, if {@code str1} is greater than {@code str2}</li>
     * </ul>
     *
     * <p>This is a {@code null} safe version of :</p>
     * <blockquote><pre>str1.compareToIgnoreCase(str2)</pre></blockquote>
     *
     * <p>{@code null} value is considered less than non-{@code null} value.
     * Two {@code null} references are considered equal.
     * Comparison is case insensitive.</p>
     *
     * <pre>
     * StringUtils.compareIgnoreCase(null, null)   = 0
     * StringUtils.compareIgnoreCase(null , "a")   &lt; 0
     * StringUtils.compareIgnoreCase("a", null)    &gt; 0
     * StringUtils.compareIgnoreCase("abc", "abc") = 0
     * StringUtils.compareIgnoreCase("abc", "ABC") = 0
     * StringUtils.compareIgnoreCase("a", "b")     &lt; 0
     * StringUtils.compareIgnoreCase("b", "a")     &gt; 0
     * StringUtils.compareIgnoreCase("a", "B")     &lt; 0
     * StringUtils.compareIgnoreCase("A", "b")     &lt; 0
     * StringUtils.compareIgnoreCase("ab", "ABC")  &lt; 0
     * </pre>
     *
     * @see #compareIgnoreCase(String, String, boolean)
     * @see String#compareToIgnoreCase(String)
     * @param str1  the String to compare from
     * @param str2  the String to compare to
     * @return &lt; 0, 0, &gt; 0, if {@code str1} is respectively less, equal ou greater than {@code str2},
     *          ignoring case differences.
     * @since 3.5
     */
    public static int compareIgnoreCase(final String str1, final String str2) {
        return compareIgnoreCase(str1, str2, true);
    }

    /**
     * <p>Compare two Strings lexicographically, ignoring case differences,
     * as per {@link String#compareToIgnoreCase(String)}, returning :</p>
     * <ul>
     *  <li>{@code int = 0}, if {@code str1} is equal to {@code str2} (or both {@code null})</li>
     *  <li>{@code int < 0}, if {@code str1} is less than {@code str2}</li>
     *  <li>{@code int > 0}, if {@code str1} is greater than {@code str2}</li>
     * </ul>
     *
     * <p>This is a {@code null} safe version of :</p>
     * <blockquote><pre>str1.compareToIgnoreCase(str2)</pre></blockquote>
     *
     * <p>{@code null} inputs are handled according to the {@code nullIsLess} parameter.
     * Two {@code null} references are considered equal.
     * Comparison is case insensitive.</p>
     *
     * <pre>
     * StringUtils.compareIgnoreCase(null, null, *)     = 0
     * StringUtils.compareIgnoreCase(null , "a", true)  &lt; 0
     * StringUtils.compareIgnoreCase(null , "a", false) &gt; 0
     * StringUtils.compareIgnoreCase("a", null, true)   &gt; 0
     * StringUtils.compareIgnoreCase("a", null, false)  &lt; 0
     * StringUtils.compareIgnoreCase("abc", "abc", *)   = 0
     * StringUtils.compareIgnoreCase("abc", "ABC", *)   = 0
     * StringUtils.compareIgnoreCase("a", "b", *)       &lt; 0
     * StringUtils.compareIgnoreCase("b", "a", *)       &gt; 0
     * StringUtils.compareIgnoreCase("a", "B", *)       &lt; 0
     * StringUtils.compareIgnoreCase("A", "b", *)       &lt; 0
     * StringUtils.compareIgnoreCase("ab", "abc", *)    &lt; 0
     * </pre>
     *
     * @see String#compareToIgnoreCase(String)
     * @param str1  the String to compare from
     * @param str2  the String to compare to
     * @param nullIsLess  whether consider {@code null} value less than non-{@code null} value
     * @return &lt; 0, 0, &gt; 0, if {@code str1} is respectively less, equal ou greater than {@code str2},
     *          ignoring case differences.
     * @since 3.5
     */
    public static int compareIgnoreCase(final String str1, final String str2, final boolean nullIsLess) {
        if (str1 == str2) {
            return 0;
        }
        if (str1 == null) {
            return nullIsLess ? -1 : 1;
        }
        if (str2 == null) {
            return nullIsLess ? 1 : - 1;
        }
        return str1.compareToIgnoreCase(str2);
    }

    /**
     * <p>Compares given <code>string</code> to a CharSequences vararg of <code>searchStrings</code>,
     * returning {@code true} if the <code>string</code> is equal to any of the <code>searchStrings</code>.</p>
     *
     * <pre>
     * StringUtils.equalsAny(null, (CharSequence[]) null) = false
     * StringUtils.equalsAny(null, null, null)    = true
     * StringUtils.equalsAny(null, "abc", "def")  = false
     * StringUtils.equalsAny("abc", null, "def")  = false
     * StringUtils.equalsAny("abc", "abc", "def") = true
     * StringUtils.equalsAny("abc", "ABC", "DEF") = false
     * </pre>
     *
     * @param string to compare, may be {@code null}.
     * @param searchStrings a vararg of strings, may be {@code null}.
     * @return {@code true} if the string is equal (case-sensitive) to any other element of <code>searchStrings</code>;
     * {@code false} if <code>searchStrings</code> is null or contains no matches.
     * @since 3.5
     */
    public static boolean equalsAny(final CharSequence string, final CharSequence... searchStrings) {
        if (ArrayUtils.isNotEmpty(searchStrings)) {
            for (final CharSequence next : searchStrings) {
                if (equals(string, next)) {
                    return true;
                }
            }
        }
        return false;
    }


    /**
     * <p>Compares given <code>string</code> to a CharSequences vararg of <code>searchStrings</code>,
     * returning {@code true} if the <code>string</code> is equal to any of the <code>searchStrings</code>, ignoring case.</p>
     *
     * <pre>
     * StringUtils.equalsAnyIgnoreCase(null, (CharSequence[]) null) = false
     * StringUtils.equalsAnyIgnoreCase(null, null, null)    = true
     * StringUtils.equalsAnyIgnoreCase(null, "abc", "def")  = false
     * StringUtils.equalsAnyIgnoreCase("abc", null, "def")  = false
     * StringUtils.equalsAnyIgnoreCase("abc", "abc", "def") = true
     * StringUtils.equalsAnyIgnoreCase("abc", "ABC", "DEF") = true
     * </pre>
     *
     * @param string to compare, may be {@code null}.
     * @param searchStrings a vararg of strings, may be {@code null}.
     * @return {@code true} if the string is equal (case-insensitive) to any other element of <code>searchStrings</code>;
     * {@code false} if <code>searchStrings</code> is null or contains no matches.
     * @since 3.5
     */
    public static boolean equalsAnyIgnoreCase(final CharSequence string, final CharSequence...searchStrings) {
        if (ArrayUtils.isNotEmpty(searchStrings)) {
            for (final CharSequence next : searchStrings) {
                if (equalsIgnoreCase(string, next)) {
                    return true;
                }
            }
        }
        return false;
    }

    // IndexOf
    //-----------------------------------------------------------------------
    /**
     * Returns the index within <code>seq</code> of the first occurrence of
     * the specified character. If a character with value
     * <code>searchChar</code> occurs in the character sequence represented by
     * <code>seq</code> <code>CharSequence</code> object, then the index (in Unicode
     * code units) of the first such occurrence is returned. For
     * values of <code>searchChar</code> in the range from 0 to 0xFFFF
     * (inclusive), this is the smallest value <i>k</i> such that:
     * <blockquote><pre>
     * this.charAt(<i>k</i>) == searchChar
     * </pre></blockquote>
     * is true. For other values of <code>searchChar</code>, it is the
     * smallest value <i>k</i> such that:
     * <blockquote><pre>
     * this.codePointAt(<i>k</i>) == searchChar
     * </pre></blockquote>
     * is true. In either case, if no such character occurs in <code>seq</code>,
     * then {@code INDEX_NOT_FOUND (-1)} is returned.
     *
     * <p>Furthermore, a {@code null} or empty ("") CharSequence will
     * return {@code INDEX_NOT_FOUND (-1)}.</p>
     *
     * <pre>
     * StringUtils.indexOf(null, *)         = -1
     * StringUtils.indexOf("", *)           = -1
     * StringUtils.indexOf("aabaabaa", 'a') = 0
     * StringUtils.indexOf("aabaabaa", 'b') = 2
     * </pre>
     *
     * @param seq  the CharSequence to check, may be null
     * @param searchChar  the character to find
     * @return the first index of the search character,
     *  -1 if no match or {@code null} string input
     * @since 2.0
     * @since 3.0 Changed signature from indexOf(String, int) to indexOf(CharSequence, int)
     * @since 3.6 Updated {@link CharSequenceUtils} call to behave more like <code>String</code>
     */
    public static int indexOf(final CharSequence seq, final int searchChar) {
        if (isEmpty(seq)) {
            return INDEX_NOT_FOUND;
        }
        return CharSequenceUtils.indexOf(seq, searchChar, 0);
    }

    /**
     *
     * Returns the index within <code>seq</code> of the first occurrence of the
     * specified character, starting the search at the specified index.
     * <p>
     * If a character with value <code>searchChar</code> occurs in the
     * character sequence represented by the <code>seq</code> <code>CharSequence</code>
     * object at an index no smaller than <code>startPos</code>, then
     * the index of the first such occurrence is returned. For values
     * of <code>searchChar</code> in the range from 0 to 0xFFFF (inclusive),
     * this is the smallest value <i>k</i> such that:
     * <blockquote><pre>
     * (this.charAt(<i>k</i>) == searchChar) &amp;&amp; (<i>k</i> &gt;= startPos)
     * </pre></blockquote>
     * is true. For other values of <code>searchChar</code>, it is the
     * smallest value <i>k</i> such that:
     * <blockquote><pre>
     * (this.codePointAt(<i>k</i>) == searchChar) &amp;&amp; (<i>k</i> &gt;= startPos)
     * </pre></blockquote>
     * is true. In either case, if no such character occurs in <code>seq</code>
     * at or after position <code>startPos</code>, then
     * <code>-1</code> is returned.
     *
     * <p>
     * There is no restriction on the value of <code>startPos</code>. If it
     * is negative, it has the same effect as if it were zero: this entire
     * string may be searched. If it is greater than the length of this
     * string, it has the same effect as if it were equal to the length of
     * this string: {@code (INDEX_NOT_FOUND) -1} is returned. Furthermore, a
     * {@code null} or empty ("") CharSequence will
     * return {@code (INDEX_NOT_FOUND) -1}.
     *
     * <p>All indices are specified in <code>char</code> values
     * (Unicode code units).
     *
     * <pre>
     * StringUtils.indexOf(null, *, *)          = -1
     * StringUtils.indexOf("", *, *)            = -1
     * StringUtils.indexOf("aabaabaa", 'b', 0)  = 2
     * StringUtils.indexOf("aabaabaa", 'b', 3)  = 5
     * StringUtils.indexOf("aabaabaa", 'b', 9)  = -1
     * StringUtils.indexOf("aabaabaa", 'b', -1) = 2
     * </pre>
     *
     * @param seq  the CharSequence to check, may be null
     * @param searchChar  the character to find
     * @param startPos  the start position, negative treated as zero
     * @return the first index of the search character (always &ge; startPos),
     *  -1 if no match or {@code null} string input
     * @since 2.0
     * @since 3.0 Changed signature from indexOf(String, int, int) to indexOf(CharSequence, int, int)
     * @since 3.6 Updated {@link CharSequenceUtils} call to behave more like <code>String</code>
     */
    public static int indexOf(final CharSequence seq, final int searchChar, final int startPos) {
        if (isEmpty(seq)) {
            return INDEX_NOT_FOUND;
        }
        return CharSequenceUtils.indexOf(seq, searchChar, startPos);
    }

    /**
     * <p>Finds the first index within a CharSequence, handling {@code null}.
     * This method uses {@link String#indexOf(String, int)} if possible.</p>
     *
     * <p>A {@code null} CharSequence will return {@code -1}.</p>
     *
     * <pre>
     * StringUtils.indexOf(null, *)          = -1
     * StringUtils.indexOf(*, null)          = -1
     * StringUtils.indexOf("", "")           = 0
     * StringUtils.indexOf("", *)            = -1 (except when * = "")
     * StringUtils.indexOf("aabaabaa", "a")  = 0
     * StringUtils.indexOf("aabaabaa", "b")  = 2
     * StringUtils.indexOf("aabaabaa", "ab") = 1
     * StringUtils.indexOf("aabaabaa", "")   = 0
     * </pre>
     *
     * @param seq  the CharSequence to check, may be null
     * @param searchSeq  the CharSequence to find, may be null
     * @return the first index of the search CharSequence,
     *  -1 if no match or {@code null} string input
     * @since 2.0
     * @since 3.0 Changed signature from indexOf(String, String) to indexOf(CharSequence, CharSequence)
     */
    public static int indexOf(final CharSequence seq, final CharSequence searchSeq) {
        if (seq == null || searchSeq == null) {
            return INDEX_NOT_FOUND;
        }
        return CharSequenceUtils.indexOf(seq, searchSeq, 0);
    }

    /**
     * <p>Finds the first index within a CharSequence, handling {@code null}.
     * This method uses {@link String#indexOf(String, int)} if possible.</p>
     *
     * <p>A {@code null} CharSequence will return {@code -1}.
     * A negative start position is treated as zero.
     * An empty ("") search CharSequence always matches.
     * A start position greater than the string length only matches
     * an empty search CharSequence.</p>
     *
     * <pre>
     * StringUtils.indexOf(null, *, *)          = -1
     * StringUtils.indexOf(*, null, *)          = -1
     * StringUtils.indexOf("", "", 0)           = 0
     * StringUtils.indexOf("", *, 0)            = -1 (except when * = "")
     * StringUtils.indexOf("aabaabaa", "a", 0)  = 0
     * StringUtils.indexOf("aabaabaa", "b", 0)  = 2
     * StringUtils.indexOf("aabaabaa", "ab", 0) = 1
     * StringUtils.indexOf("aabaabaa", "b", 3)  = 5
     * StringUtils.indexOf("aabaabaa", "b", 9)  = -1
     * StringUtils.indexOf("aabaabaa", "b", -1) = 2
     * StringUtils.indexOf("aabaabaa", "", 2)   = 2
     * StringUtils.indexOf("abc", "", 9)        = 3
     * </pre>
     *
     * @param seq  the CharSequence to check, may be null
     * @param searchSeq  the CharSequence to find, may be null
     * @param startPos  the start position, negative treated as zero
     * @return the first index of the search CharSequence (always &ge; startPos),
     *  -1 if no match or {@code null} string input
     * @since 2.0
     * @since 3.0 Changed signature from indexOf(String, String, int) to indexOf(CharSequence, CharSequence, int)
     */
    public static int indexOf(final CharSequence seq, final CharSequence searchSeq, final int startPos) {
        if (seq == null || searchSeq == null) {
            return INDEX_NOT_FOUND;
        }
        return CharSequenceUtils.indexOf(seq, searchSeq, startPos);
    }

    /**
     * <p>Finds the n-th index within a CharSequence, handling {@code null}.
     * This method uses {@link String#indexOf(String)} if possible.</p>
     * <p><b>Note:</b> The code starts looking for a match at the start of the target,
     * incrementing the starting index by one after each successful match
     * (unless {@code searchStr} is an empty string in which case the position
     * is never incremented and {@code 0} is returned immediately).
     * This means that matches may overlap.</p>
     * <p>A {@code null} CharSequence will return {@code -1}.</p>
     *
     * <pre>
     * StringUtils.ordinalIndexOf(null, *, *)          = -1
     * StringUtils.ordinalIndexOf(*, null, *)          = -1
     * StringUtils.ordinalIndexOf("", "", *)           = 0
     * StringUtils.ordinalIndexOf("aabaabaa", "a", 1)  = 0
     * StringUtils.ordinalIndexOf("aabaabaa", "a", 2)  = 1
     * StringUtils.ordinalIndexOf("aabaabaa", "b", 1)  = 2
     * StringUtils.ordinalIndexOf("aabaabaa", "b", 2)  = 5
     * StringUtils.ordinalIndexOf("aabaabaa", "ab", 1) = 1
     * StringUtils.ordinalIndexOf("aabaabaa", "ab", 2) = 4
     * StringUtils.ordinalIndexOf("aabaabaa", "", 1)   = 0
     * StringUtils.ordinalIndexOf("aabaabaa", "", 2)   = 0
     * </pre>
     *
     * <p>Matches may overlap:</p>
     * <pre>
     * StringUtils.ordinalIndexOf("ababab","aba", 1)   = 0
     * StringUtils.ordinalIndexOf("ababab","aba", 2)   = 2
     * StringUtils.ordinalIndexOf("ababab","aba", 3)   = -1
     *
     * StringUtils.ordinalIndexOf("abababab", "abab", 1) = 0
     * StringUtils.ordinalIndexOf("abababab", "abab", 2) = 2
     * StringUtils.ordinalIndexOf("abababab", "abab", 3) = 4
     * StringUtils.ordinalIndexOf("abababab", "abab", 4) = -1
     * </pre>
     *
     * <p>Note that 'head(CharSequence str, int n)' may be implemented as: </p>
     *
     * <pre>
     *   str.substring(0, lastOrdinalIndexOf(str, "\n", n))
     * </pre>
     *
     * @param str  the CharSequence to check, may be null
     * @param searchStr  the CharSequence to find, may be null
     * @param ordinal  the n-th {@code searchStr} to find
     * @return the n-th index of the search CharSequence,
     *  {@code -1} ({@code INDEX_NOT_FOUND}) if no match or {@code null} string input
     * @since 2.1
     * @since 3.0 Changed signature from ordinalIndexOf(String, String, int) to ordinalIndexOf(CharSequence, CharSequence, int)
     */
    public static int ordinalIndexOf(final CharSequence str, final CharSequence searchStr, final int ordinal) {
        return ordinalIndexOf(str, searchStr, ordinal, false);
    }

    /**
     * <p>Finds the n-th index within a String, handling {@code null}.
     * This method uses {@link String#indexOf(String)} if possible.</p>
     * <p>Note that matches may overlap<p>
     *
     * <p>A {@code null} CharSequence will return {@code -1}.</p>
     *
     * @param str  the CharSequence to check, may be null
     * @param searchStr  the CharSequence to find, may be null
     * @param ordinal  the n-th {@code searchStr} to find, overlapping matches are allowed.
     * @param lastIndex true if lastOrdinalIndexOf() otherwise false if ordinalIndexOf()
     * @return the n-th index of the search CharSequence,
     *  {@code -1} ({@code INDEX_NOT_FOUND}) if no match or {@code null} string input
     */
    // Shared code between ordinalIndexOf(String,String,int) and lastOrdinalIndexOf(String,String,int)
    private static int ordinalIndexOf(final CharSequence str, final CharSequence searchStr, final int ordinal, final boolean lastIndex) {
        if (str == null || searchStr == null || ordinal <= 0) {
            return INDEX_NOT_FOUND;
        }
        if (searchStr.length() == 0) {
            return lastIndex ? str.length() : 0;
        }
        int found = 0;
        // set the initial index beyond the end of the string
        // this is to allow for the initial index decrement/increment
        int index = lastIndex ? str.length() : INDEX_NOT_FOUND;
        do {
            if (lastIndex) {
                index = CharSequenceUtils.lastIndexOf(str, searchStr, index - 1); // step backwards thru string
            } else {
                index = CharSequenceUtils.indexOf(str, searchStr, index + 1); // step forwards through string
            }
            if (index < 0) {
                return index;
            }
            found++;
        } while (found < ordinal);
        return index;
    }

    /**
     * <p>Case in-sensitive find of the first index within a CharSequence.</p>
     *
     * <p>A {@code null} CharSequence will return {@code -1}.
     * A negative start position is treated as zero.
     * An empty ("") search CharSequence always matches.
     * A start position greater than the string length only matches
     * an empty search CharSequence.</p>
     *
     * <pre>
     * StringUtils.indexOfIgnoreCase(null, *)          = -1
     * StringUtils.indexOfIgnoreCase(*, null)          = -1
     * StringUtils.indexOfIgnoreCase("", "")           = 0
     * StringUtils.indexOfIgnoreCase("aabaabaa", "a")  = 0
     * StringUtils.indexOfIgnoreCase("aabaabaa", "b")  = 2
     * StringUtils.indexOfIgnoreCase("aabaabaa", "ab") = 1
     * </pre>
     *
     * @param str  the CharSequence to check, may be null
     * @param searchStr  the CharSequence to find, may be null
     * @return the first index of the search CharSequence,
     *  -1 if no match or {@code null} string input
     * @since 2.5
     * @since 3.0 Changed signature from indexOfIgnoreCase(String, String) to indexOfIgnoreCase(CharSequence, CharSequence)
     */
    public static int indexOfIgnoreCase(final CharSequence str, final CharSequence searchStr) {
        return indexOfIgnoreCase(str, searchStr, 0);
    }

    /**
     * <p>Case in-sensitive find of the first index within a CharSequence
     * from the specified position.</p>
     *
     * <p>A {@code null} CharSequence will return {@code -1}.
     * A negative start position is treated as zero.
     * An empty ("") search CharSequence always matches.
     * A start position greater than the string length only matches
     * an empty search CharSequence.</p>
     *
     * <pre>
     * StringUtils.indexOfIgnoreCase(null, *, *)          = -1
     * StringUtils.indexOfIgnoreCase(*, null, *)          = -1
     * StringUtils.indexOfIgnoreCase("", "", 0)           = 0
     * StringUtils.indexOfIgnoreCase("aabaabaa", "A", 0)  = 0
     * StringUtils.indexOfIgnoreCase("aabaabaa", "B", 0)  = 2
     * StringUtils.indexOfIgnoreCase("aabaabaa", "AB", 0) = 1
     * StringUtils.indexOfIgnoreCase("aabaabaa", "B", 3)  = 5
     * StringUtils.indexOfIgnoreCase("aabaabaa", "B", 9)  = -1
     * StringUtils.indexOfIgnoreCase("aabaabaa", "B", -1) = 2
     * StringUtils.indexOfIgnoreCase("aabaabaa", "", 2)   = 2
     * StringUtils.indexOfIgnoreCase("abc", "", 9)        = -1
     * </pre>
     *
     * @param str  the CharSequence to check, may be null
     * @param searchStr  the CharSequence to find, may be null
     * @param startPos  the start position, negative treated as zero
     * @return the first index of the search CharSequence (always &ge; startPos),
     *  -1 if no match or {@code null} string input
     * @since 2.5
     * @since 3.0 Changed signature from indexOfIgnoreCase(String, String, int) to indexOfIgnoreCase(CharSequence, CharSequence, int)
     */
    public static int indexOfIgnoreCase(final CharSequence str, final CharSequence searchStr, int startPos) {
        if (str == null || searchStr == null) {
            return INDEX_NOT_FOUND;
        }
        if (startPos < 0) {
            startPos = 0;
        }
        final int endLimit = str.length() - searchStr.length() + 1;
        if (startPos > endLimit) {
            return INDEX_NOT_FOUND;
        }
        if (searchStr.length() == 0) {
            return startPos;
        }
        for (int i = startPos; i < endLimit; i++) {
            if (CharSequenceUtils.regionMatches(str, true, i, searchStr, 0, searchStr.length())) {
                return i;
            }
        }
        return INDEX_NOT_FOUND;
    }

    // LastIndexOf
    //-----------------------------------------------------------------------
    /**
     * Returns the index within <code>seq</code> of the last occurrence of
     * the specified character. For values of <code>searchChar</code> in the
     * range from 0 to 0xFFFF (inclusive), the index (in Unicode code
     * units) returned is the largest value <i>k</i> such that:
     * <blockquote><pre>
     * this.charAt(<i>k</i>) == searchChar
     * </pre></blockquote>
     * is true. For other values of <code>searchChar</code>, it is the
     * largest value <i>k</i> such that:
     * <blockquote><pre>
     * this.codePointAt(<i>k</i>) == searchChar
     * </pre></blockquote>
     * is true.  In either case, if no such character occurs in this
     * string, then <code>-1</code> is returned. Furthermore, a {@code null} or empty ("")
     * <code>CharSequence</code> will return {@code -1}. The
     * <code>seq</code> <code>CharSequence</code> object is searched backwards
     * starting at the last character.
     *
     * <pre>
     * StringUtils.lastIndexOf(null, *)         = -1
     * StringUtils.lastIndexOf("", *)           = -1
     * StringUtils.lastIndexOf("aabaabaa", 'a') = 7
     * StringUtils.lastIndexOf("aabaabaa", 'b') = 5
     * </pre>
     *
     * @param seq  the <code>CharSequence</code> to check, may be null
     * @param searchChar  the character to find
     * @return the last index of the search character,
     *  -1 if no match or {@code null} string input
     * @since 2.0
     * @since 3.0 Changed signature from lastIndexOf(String, int) to lastIndexOf(CharSequence, int)
     * @since 3.6 Updated {@link CharSequenceUtils} call to behave more like <code>String</code>
     */
    public static int lastIndexOf(final CharSequence seq, final int searchChar) {
        if (isEmpty(seq)) {
            return INDEX_NOT_FOUND;
        }
        return CharSequenceUtils.lastIndexOf(seq, searchChar, seq.length());
    }

    /**
     * Returns the index within <code>seq</code> of the last occurrence of
     * the specified character, searching backward starting at the
     * specified index. For values of <code>searchChar</code> in the range
     * from 0 to 0xFFFF (inclusive), the index returned is the largest
     * value <i>k</i> such that:
     * <blockquote><pre>
     * (this.charAt(<i>k</i>) == searchChar) &amp;&amp; (<i>k</i> &lt;= startPos)
     * </pre></blockquote>
     * is true. For other values of <code>searchChar</code>, it is the
     * largest value <i>k</i> such that:
     * <blockquote><pre>
     * (this.codePointAt(<i>k</i>) == searchChar) &amp;&amp; (<i>k</i> &lt;= startPos)
     * </pre></blockquote>
     * is true. In either case, if no such character occurs in <code>seq</code>
     * at or before position <code>startPos</code>, then
     * <code>-1</code> is returned. Furthermore, a {@code null} or empty ("")
     * <code>CharSequence</code> will return {@code -1}. A start position greater
     * than the string length searches the whole string.
     * The search starts at the <code>startPos</code> and works backwards;
     * matches starting after the start position are ignored.
     *
     * <p>All indices are specified in <code>char</code> values
     * (Unicode code units).
     *
     * <pre>
     * StringUtils.lastIndexOf(null, *, *)          = -1
     * StringUtils.lastIndexOf("", *,  *)           = -1
     * StringUtils.lastIndexOf("aabaabaa", 'b', 8)  = 5
     * StringUtils.lastIndexOf("aabaabaa", 'b', 4)  = 2
     * StringUtils.lastIndexOf("aabaabaa", 'b', 0)  = -1
     * StringUtils.lastIndexOf("aabaabaa", 'b', 9)  = 5
     * StringUtils.lastIndexOf("aabaabaa", 'b', -1) = -1
     * StringUtils.lastIndexOf("aabaabaa", 'a', 0)  = 0
     * </pre>
     *
     * @param seq  the CharSequence to check, may be null
     * @param searchChar  the character to find
     * @param startPos  the start position
     * @return the last index of the search character (always &le; startPos),
     *  -1 if no match or {@code null} string input
     * @since 2.0
     * @since 3.0 Changed signature from lastIndexOf(String, int, int) to lastIndexOf(CharSequence, int, int)
     */
    public static int lastIndexOf(final CharSequence seq, final int searchChar, final int startPos) {
        if (isEmpty(seq)) {
            return INDEX_NOT_FOUND;
        }
        return CharSequenceUtils.lastIndexOf(seq, searchChar, startPos);
    }

    /**
     * <p>Finds the last index within a CharSequence, handling {@code null}.
     * This method uses {@link String#lastIndexOf(String)} if possible.</p>
     *
     * <p>A {@code null} CharSequence will return {@code -1}.</p>
     *
     * <pre>
     * StringUtils.lastIndexOf(null, *)          = -1
     * StringUtils.lastIndexOf(*, null)          = -1
     * StringUtils.lastIndexOf("", "")           = 0
     * StringUtils.lastIndexOf("aabaabaa", "a")  = 7
     * StringUtils.lastIndexOf("aabaabaa", "b")  = 5
     * StringUtils.lastIndexOf("aabaabaa", "ab") = 4
     * StringUtils.lastIndexOf("aabaabaa", "")   = 8
     * </pre>
     *
     * @param seq  the CharSequence to check, may be null
     * @param searchSeq  the CharSequence to find, may be null
     * @return the last index of the search String,
     *  -1 if no match or {@code null} string input
     * @since 2.0
     * @since 3.0 Changed signature from lastIndexOf(String, String) to lastIndexOf(CharSequence, CharSequence)
     */
    public static int lastIndexOf(final CharSequence seq, final CharSequence searchSeq) {
        if (seq == null || searchSeq == null) {
            return INDEX_NOT_FOUND;
        }
        return CharSequenceUtils.lastIndexOf(seq, searchSeq, seq.length());
    }

    /**
     * <p>Finds the n-th last index within a String, handling {@code null}.
     * This method uses {@link String#lastIndexOf(String)}.</p>
     *
     * <p>A {@code null} String will return {@code -1}.</p>
     *
     * <pre>
     * StringUtils.lastOrdinalIndexOf(null, *, *)          = -1
     * StringUtils.lastOrdinalIndexOf(*, null, *)          = -1
     * StringUtils.lastOrdinalIndexOf("", "", *)           = 0
     * StringUtils.lastOrdinalIndexOf("aabaabaa", "a", 1)  = 7
     * StringUtils.lastOrdinalIndexOf("aabaabaa", "a", 2)  = 6
     * StringUtils.lastOrdinalIndexOf("aabaabaa", "b", 1)  = 5
     * StringUtils.lastOrdinalIndexOf("aabaabaa", "b", 2)  = 2
     * StringUtils.lastOrdinalIndexOf("aabaabaa", "ab", 1) = 4
     * StringUtils.lastOrdinalIndexOf("aabaabaa", "ab", 2) = 1
     * StringUtils.lastOrdinalIndexOf("aabaabaa", "", 1)   = 8
     * StringUtils.lastOrdinalIndexOf("aabaabaa", "", 2)   = 8
     * </pre>
     *
     * <p>Note that 'tail(CharSequence str, int n)' may be implemented as: </p>
     *
     * <pre>
     *   str.substring(lastOrdinalIndexOf(str, "\n", n) + 1)
     * </pre>
     *
     * @param str  the CharSequence to check, may be null
     * @param searchStr  the CharSequence to find, may be null
     * @param ordinal  the n-th last {@code searchStr} to find
     * @return the n-th last index of the search CharSequence,
     *  {@code -1} ({@code INDEX_NOT_FOUND}) if no match or {@code null} string input
     * @since 2.5
     * @since 3.0 Changed signature from lastOrdinalIndexOf(String, String, int) to lastOrdinalIndexOf(CharSequence, CharSequence, int)
     */
    public static int lastOrdinalIndexOf(final CharSequence str, final CharSequence searchStr, final int ordinal) {
        return ordinalIndexOf(str, searchStr, ordinal, true);
    }

    /**
     * <p>Finds the last index within a CharSequence, handling {@code null}.
     * This method uses {@link String#lastIndexOf(String, int)} if possible.</p>
     *
     * <p>A {@code null} CharSequence will return {@code -1}.
     * A negative start position returns {@code -1}.
     * An empty ("") search CharSequence always matches unless the start position is negative.
     * A start position greater than the string length searches the whole string.
     * The search starts at the startPos and works backwards; matches starting after the start
     * position are ignored.
     * </p>
     *
     * <pre>
     * StringUtils.lastIndexOf(null, *, *)          = -1
     * StringUtils.lastIndexOf(*, null, *)          = -1
     * StringUtils.lastIndexOf("aabaabaa", "a", 8)  = 7
     * StringUtils.lastIndexOf("aabaabaa", "b", 8)  = 5
     * StringUtils.lastIndexOf("aabaabaa", "ab", 8) = 4
     * StringUtils.lastIndexOf("aabaabaa", "b", 9)  = 5
     * StringUtils.lastIndexOf("aabaabaa", "b", -1) = -1
     * StringUtils.lastIndexOf("aabaabaa", "a", 0)  = 0
     * StringUtils.lastIndexOf("aabaabaa", "b", 0)  = -1
     * StringUtils.lastIndexOf("aabaabaa", "b", 1)  = -1
     * StringUtils.lastIndexOf("aabaabaa", "b", 2)  = 2
     * StringUtils.lastIndexOf("aabaabaa", "ba", 2)  = -1
     * StringUtils.lastIndexOf("aabaabaa", "ba", 2)  = 2
     * </pre>
     *
     * @param seq  the CharSequence to check, may be null
     * @param searchSeq  the CharSequence to find, may be null
     * @param startPos  the start position, negative treated as zero
     * @return the last index of the search CharSequence (always &le; startPos),
     *  -1 if no match or {@code null} string input
     * @since 2.0
     * @since 3.0 Changed signature from lastIndexOf(String, String, int) to lastIndexOf(CharSequence, CharSequence, int)
     */
    public static int lastIndexOf(final CharSequence seq, final CharSequence searchSeq, final int startPos) {
        if (seq == null || searchSeq == null) {
            return INDEX_NOT_FOUND;
        }
        return CharSequenceUtils.lastIndexOf(seq, searchSeq, startPos);
    }

    /**
     * <p>Case in-sensitive find of the last index within a CharSequence.</p>
     *
     * <p>A {@code null} CharSequence will return {@code -1}.
     * A negative start position returns {@code -1}.
     * An empty ("") search CharSequence always matches unless the start position is negative.
     * A start position greater than the string length searches the whole string.</p>
     *
     * <pre>
     * StringUtils.lastIndexOfIgnoreCase(null, *)          = -1
     * StringUtils.lastIndexOfIgnoreCase(*, null)          = -1
     * StringUtils.lastIndexOfIgnoreCase("aabaabaa", "A")  = 7
     * StringUtils.lastIndexOfIgnoreCase("aabaabaa", "B")  = 5
     * StringUtils.lastIndexOfIgnoreCase("aabaabaa", "AB") = 4
     * </pre>
     *
     * @param str  the CharSequence to check, may be null
     * @param searchStr  the CharSequence to find, may be null
     * @return the first index of the search CharSequence,
     *  -1 if no match or {@code null} string input
     * @since 2.5
     * @since 3.0 Changed signature from lastIndexOfIgnoreCase(String, String) to lastIndexOfIgnoreCase(CharSequence, CharSequence)
     */
    public static int lastIndexOfIgnoreCase(final CharSequence str, final CharSequence searchStr) {
        if (str == null || searchStr == null) {
            return INDEX_NOT_FOUND;
        }
        return lastIndexOfIgnoreCase(str, searchStr, str.length());
    }

    /**
     * <p>Case in-sensitive find of the last index within a CharSequence
     * from the specified position.</p>
     *
     * <p>A {@code null} CharSequence will return {@code -1}.
     * A negative start position returns {@code -1}.
     * An empty ("") search CharSequence always matches unless the start position is negative.
     * A start position greater than the string length searches the whole string.
     * The search starts at the startPos and works backwards; matches starting after the start
     * position are ignored.
     * </p>
     *
     * <pre>
     * StringUtils.lastIndexOfIgnoreCase(null, *, *)          = -1
     * StringUtils.lastIndexOfIgnoreCase(*, null, *)          = -1
     * StringUtils.lastIndexOfIgnoreCase("aabaabaa", "A", 8)  = 7
     * StringUtils.lastIndexOfIgnoreCase("aabaabaa", "B", 8)  = 5
     * StringUtils.lastIndexOfIgnoreCase("aabaabaa", "AB", 8) = 4
     * StringUtils.lastIndexOfIgnoreCase("aabaabaa", "B", 9)  = 5
     * StringUtils.lastIndexOfIgnoreCase("aabaabaa", "B", -1) = -1
     * StringUtils.lastIndexOfIgnoreCase("aabaabaa", "A", 0)  = 0
     * StringUtils.lastIndexOfIgnoreCase("aabaabaa", "B", 0)  = -1
     * </pre>
     *
     * @param str  the CharSequence to check, may be null
     * @param searchStr  the CharSequence to find, may be null
     * @param startPos  the start position
     * @return the last index of the search CharSequence (always &le; startPos),
     *  -1 if no match or {@code null} input
     * @since 2.5
     * @since 3.0 Changed signature from lastIndexOfIgnoreCase(String, String, int) to lastIndexOfIgnoreCase(CharSequence, CharSequence, int)
     */
    public static int lastIndexOfIgnoreCase(final CharSequence str, final CharSequence searchStr, int startPos) {
        if (str == null || searchStr == null) {
            return INDEX_NOT_FOUND;
        }
        if (startPos > str.length() - searchStr.length()) {
            startPos = str.length() - searchStr.length();
        }
        if (startPos < 0) {
            return INDEX_NOT_FOUND;
        }
        if (searchStr.length() == 0) {
            return startPos;
        }

        for (int i = startPos; i >= 0; i--) {
            if (CharSequenceUtils.regionMatches(str, true, i, searchStr, 0, searchStr.length())) {
                return i;
            }
        }
        return INDEX_NOT_FOUND;
    }

    // Contains
    //-----------------------------------------------------------------------
    /**
     * <p>Checks if CharSequence contains a search character, handling {@code null}.
     * This method uses {@link String#indexOf(int)} if possible.</p>
     *
     * <p>A {@code null} or empty ("") CharSequence will return {@code false}.</p>
     *
     * <pre>
     * StringUtils.contains(null, *)    = false
     * StringUtils.contains("", *)      = false
     * StringUtils.contains("abc", 'a') = true
     * StringUtils.contains("abc", 'z') = false
     * </pre>
     *
     * @param seq  the CharSequence to check, may be null
     * @param searchChar  the character to find
     * @return true if the CharSequence contains the search character,
     *  false if not or {@code null} string input
     * @since 2.0
     * @since 3.0 Changed signature from contains(String, int) to contains(CharSequence, int)
     */
    public static boolean contains(final CharSequence seq, final int searchChar) {
        if (isEmpty(seq)) {
            return false;
        }
        return CharSequenceUtils.indexOf(seq, searchChar, 0) >= 0;
    }

    /**
     * <p>Checks if CharSequence contains a search CharSequence, handling {@code null}.
     * This method uses {@link String#indexOf(String)} if possible.</p>
     *
     * <p>A {@code null} CharSequence will return {@code false}.</p>
     *
     * <pre>
     * StringUtils.contains(null, *)     = false
     * StringUtils.contains(*, null)     = false
     * StringUtils.contains("", "")      = true
     * StringUtils.contains("abc", "")   = true
     * StringUtils.contains("abc", "a")  = true
     * StringUtils.contains("abc", "z")  = false
     * </pre>
     *
     * @param seq  the CharSequence to check, may be null
     * @param searchSeq  the CharSequence to find, may be null
     * @return true if the CharSequence contains the search CharSequence,
     *  false if not or {@code null} string input
     * @since 2.0
     * @since 3.0 Changed signature from contains(String, String) to contains(CharSequence, CharSequence)
     */
    public static boolean contains(final CharSequence seq, final CharSequence searchSeq) {
        if (seq == null || searchSeq == null) {
            return false;
        }
        return CharSequenceUtils.indexOf(seq, searchSeq, 0) >= 0;
    }

    /**
     * <p>Checks if CharSequence contains a search CharSequence irrespective of case,
     * handling {@code null}. Case-insensitivity is defined as by
     * {@link String#equalsIgnoreCase(String)}.
     *
     * <p>A {@code null} CharSequence will return {@code false}.</p>
     *
     * <pre>
     * StringUtils.containsIgnoreCase(null, *) = false
     * StringUtils.containsIgnoreCase(*, null) = false
     * StringUtils.containsIgnoreCase("", "") = true
     * StringUtils.containsIgnoreCase("abc", "") = true
     * StringUtils.containsIgnoreCase("abc", "a") = true
     * StringUtils.containsIgnoreCase("abc", "z") = false
     * StringUtils.containsIgnoreCase("abc", "A") = true
     * StringUtils.containsIgnoreCase("abc", "Z") = false
     * </pre>
     *
     * @param str  the CharSequence to check, may be null
     * @param searchStr  the CharSequence to find, may be null
     * @return true if the CharSequence contains the search CharSequence irrespective of
     * case or false if not or {@code null} string input
     * @since 3.0 Changed signature from containsIgnoreCase(String, String) to containsIgnoreCase(CharSequence, CharSequence)
     */
    public static boolean containsIgnoreCase(final CharSequence str, final CharSequence searchStr) {
        if (str == null || searchStr == null) {
            return false;
        }
        final int len = searchStr.length();
        final int max = str.length() - len;
        for (int i = 0; i <= max; i++) {
            if (CharSequenceUtils.regionMatches(str, true, i, searchStr, 0, len)) {
                return true;
            }
        }
        return false;
    }

    /**
     * <p>Check whether the given CharSequence contains any whitespace characters.</p>
     *
     * <p>Whitespace is defined by {@link Character#isWhitespace(char)}.</p>
     *
     * @param seq the CharSequence to check (may be {@code null})
     * @return {@code true} if the CharSequence is not empty and
     * contains at least 1 (breaking) whitespace character
     * @since 3.0
     */
    // From org.springframework.util.StringUtils, under Apache License 2.0
    public static boolean containsWhitespace(final CharSequence seq) {
        if (isEmpty(seq)) {
            return false;
        }
        final int strLen = seq.length();
        for (int i = 0; i < strLen; i++) {
            if (Character.isWhitespace(seq.charAt(i))) {
                return true;
            }
        }
        return false;
    }

    // IndexOfAny chars
    //-----------------------------------------------------------------------
    /**
     * <p>Search a CharSequence to find the first index of any
     * character in the given set of characters.</p>
     *
     * <p>A {@code null} String will return {@code -1}.
     * A {@code null} or zero length search array will return {@code -1}.</p>
     *
     * <pre>
     * StringUtils.indexOfAny(null, *)                = -1
     * StringUtils.indexOfAny("", *)                  = -1
     * StringUtils.indexOfAny(*, null)                = -1
     * StringUtils.indexOfAny(*, [])                  = -1
     * StringUtils.indexOfAny("zzabyycdxx",['z','a']) = 0
     * StringUtils.indexOfAny("zzabyycdxx",['b','y']) = 3
     * StringUtils.indexOfAny("aba", ['z'])           = -1
     * </pre>
     *
     * @param cs  the CharSequence to check, may be null
     * @param searchChars  the chars to search for, may be null
     * @return the index of any of the chars, -1 if no match or null input
     * @since 2.0
     * @since 3.0 Changed signature from indexOfAny(String, char[]) to indexOfAny(CharSequence, char...)
     */
    public static int indexOfAny(final CharSequence cs, final char... searchChars) {
        if (isEmpty(cs) || ArrayUtils.isEmpty(searchChars)) {
            return INDEX_NOT_FOUND;
        }
        final int csLen = cs.length();
        final int csLast = csLen - 1;
        final int searchLen = searchChars.length;
        final int searchLast = searchLen - 1;
        for (int i = 0; i < csLen; i++) {
            final char ch = cs.charAt(i);
            for (int j = 0; j < searchLen; j++) {
                if (searchChars[j] == ch) {
                    if (i < csLast && j < searchLast && Character.isHighSurrogate(ch)) {
                        // ch is a supplementary character
                        if (searchChars[j + 1] == cs.charAt(i + 1)) {
                            return i;
                        }
                    } else {
                        return i;
                    }
                }
            }
        }
        return INDEX_NOT_FOUND;
    }

    /**
     * <p>Search a CharSequence to find the first index of any
     * character in the given set of characters.</p>
     *
     * <p>A {@code null} String will return {@code -1}.
     * A {@code null} search string will return {@code -1}.</p>
     *
     * <pre>
     * StringUtils.indexOfAny(null, *)            = -1
     * StringUtils.indexOfAny("", *)              = -1
     * StringUtils.indexOfAny(*, null)            = -1
     * StringUtils.indexOfAny(*, "")              = -1
     * StringUtils.indexOfAny("zzabyycdxx", "za") = 0
     * StringUtils.indexOfAny("zzabyycdxx", "by") = 3
     * StringUtils.indexOfAny("aba","z")          = -1
     * </pre>
     *
     * @param cs  the CharSequence to check, may be null
     * @param searchChars  the chars to search for, may be null
     * @return the index of any of the chars, -1 if no match or null input
     * @since 2.0
     * @since 3.0 Changed signature from indexOfAny(String, String) to indexOfAny(CharSequence, String)
     */
    public static int indexOfAny(final CharSequence cs, final String searchChars) {
        if (isEmpty(cs) || isEmpty(searchChars)) {
            return INDEX_NOT_FOUND;
        }
        return indexOfAny(cs, searchChars.toCharArray());
    }

    // ContainsAny
    //-----------------------------------------------------------------------
    /**
     * <p>Checks if the CharSequence contains any character in the given
     * set of characters.</p>
     *
     * <p>A {@code null} CharSequence will return {@code false}.
     * A {@code null} or zero length search array will return {@code false}.</p>
     *
     * <pre>
     * StringUtils.containsAny(null, *)                = false
     * StringUtils.containsAny("", *)                  = false
     * StringUtils.containsAny(*, null)                = false
     * StringUtils.containsAny(*, [])                  = false
     * StringUtils.containsAny("zzabyycdxx",['z','a']) = true
     * StringUtils.containsAny("zzabyycdxx",['b','y']) = true
     * StringUtils.containsAny("zzabyycdxx",['z','y']) = true
     * StringUtils.containsAny("aba", ['z'])           = false
     * </pre>
     *
     * @param cs  the CharSequence to check, may be null
     * @param searchChars  the chars to search for, may be null
     * @return the {@code true} if any of the chars are found,
     * {@code false} if no match or null input
     * @since 2.4
     * @since 3.0 Changed signature from containsAny(String, char[]) to containsAny(CharSequence, char...)
     */
    public static boolean containsAny(final CharSequence cs, final char... searchChars) {
        if (isEmpty(cs) || ArrayUtils.isEmpty(searchChars)) {
            return false;
        }
        final int csLength = cs.length();
        final int searchLength = searchChars.length;
        final int csLast = csLength - 1;
        final int searchLast = searchLength - 1;
        for (int i = 0; i < csLength; i++) {
            final char ch = cs.charAt(i);
            for (int j = 0; j < searchLength; j++) {
                if (searchChars[j] == ch) {
                    if (Character.isHighSurrogate(ch)) {
                        if (j == searchLast) {
                            // missing low surrogate, fine, like String.indexOf(String)
                            return true;
                        }
                        if (i < csLast && searchChars[j + 1] == cs.charAt(i + 1)) {
                            return true;
                        }
                    } else {
                        // ch is in the Basic Multilingual Plane
                        return true;
                    }
                }
            }
        }
        return false;
    }

    /**
     * <p>
     * Checks if the CharSequence contains any character in the given set of characters.
     * </p>
     *
     * <p>
     * A {@code null} CharSequence will return {@code false}. A {@code null} search CharSequence will return
     * {@code false}.
     * </p>
     *
     * <pre>
     * StringUtils.containsAny(null, *)               = false
     * StringUtils.containsAny("", *)                 = false
     * StringUtils.containsAny(*, null)               = false
     * StringUtils.containsAny(*, "")                 = false
     * StringUtils.containsAny("zzabyycdxx", "za")    = true
     * StringUtils.containsAny("zzabyycdxx", "by")    = true
     * StringUtils.containsAny("zzabyycdxx", "zy")    = true
     * StringUtils.containsAny("zzabyycdxx", "\tx")   = true
     * StringUtils.containsAny("zzabyycdxx", "$.#yF") = true
     * StringUtils.containsAny("aba","z")             = false
     * </pre>
     *
     * @param cs
     *            the CharSequence to check, may be null
     * @param searchChars
     *            the chars to search for, may be null
     * @return the {@code true} if any of the chars are found, {@code false} if no match or null input
     * @since 2.4
     * @since 3.0 Changed signature from containsAny(String, String) to containsAny(CharSequence, CharSequence)
     */
    public static boolean containsAny(final CharSequence cs, final CharSequence searchChars) {
        if (searchChars == null) {
            return false;
        }
        return containsAny(cs, CharSequenceUtils.toCharArray(searchChars));
    }

    /**
     * <p>Checks if the CharSequence contains any of the CharSequences in the given array.</p>
     *
     * <p>
     * A {@code null} {@code cs} CharSequence will return {@code false}. A {@code null} or zero
     * length search array will return {@code false}.
     * </p>
     *
     * <pre>
     * StringUtils.containsAny(null, *)            = false
     * StringUtils.containsAny("", *)              = false
     * StringUtils.containsAny(*, null)            = false
     * StringUtils.containsAny(*, [])              = false
     * StringUtils.containsAny("abcd", "ab", null) = true
     * StringUtils.containsAny("abcd", "ab", "cd") = true
     * StringUtils.containsAny("abc", "d", "abc")  = true
     * </pre>
     *
     *
     * @param cs The CharSequence to check, may be null
     * @param searchCharSequences The array of CharSequences to search for, may be null.
     * Individual CharSequences may be null as well.
     * @return {@code true} if any of the search CharSequences are found, {@code false} otherwise
     * @since 3.4
     */
    public static boolean containsAny(final CharSequence cs, final CharSequence... searchCharSequences) {
        if (isEmpty(cs) || ArrayUtils.isEmpty(searchCharSequences)) {
            return false;
        }
        for (final CharSequence searchCharSequence : searchCharSequences) {
            if (contains(cs, searchCharSequence)) {
                return true;
            }
        }
        return false;
    }

    // IndexOfAnyBut chars
    //-----------------------------------------------------------------------
    /**
     * <p>Searches a CharSequence to find the first index of any
     * character not in the given set of characters.</p>
     *
     * <p>A {@code null} CharSequence will return {@code -1}.
     * A {@code null} or zero length search array will return {@code -1}.</p>
     *
     * <pre>
     * StringUtils.indexOfAnyBut(null, *)                              = -1
     * StringUtils.indexOfAnyBut("", *)                                = -1
     * StringUtils.indexOfAnyBut(*, null)                              = -1
     * StringUtils.indexOfAnyBut(*, [])                                = -1
     * StringUtils.indexOfAnyBut("zzabyycdxx", new char[] {'z', 'a'} ) = 3
     * StringUtils.indexOfAnyBut("aba", new char[] {'z'} )             = 0
     * StringUtils.indexOfAnyBut("aba", new char[] {'a', 'b'} )        = -1

     * </pre>
     *
     * @param cs  the CharSequence to check, may be null
     * @param searchChars  the chars to search for, may be null
     * @return the index of any of the chars, -1 if no match or null input
     * @since 2.0
     * @since 3.0 Changed signature from indexOfAnyBut(String, char[]) to indexOfAnyBut(CharSequence, char...)
     */
    public static int indexOfAnyBut(final CharSequence cs, final char... searchChars) {
        if (isEmpty(cs) || ArrayUtils.isEmpty(searchChars)) {
            return INDEX_NOT_FOUND;
        }
        final int csLen = cs.length();
        final int csLast = csLen - 1;
        final int searchLen = searchChars.length;
        final int searchLast = searchLen - 1;
        outer:
        for (int i = 0; i < csLen; i++) {
            final char ch = cs.charAt(i);
            for (int j = 0; j < searchLen; j++) {
                if (searchChars[j] == ch) {
                    if (i < csLast && j < searchLast && Character.isHighSurrogate(ch)) {
                        if (searchChars[j + 1] == cs.charAt(i + 1)) {
                            continue outer;
                        }
                    } else {
                        continue outer;
                    }
                }
            }
            return i;
        }
        return INDEX_NOT_FOUND;
    }

    /**
     * <p>Search a CharSequence to find the first index of any
     * character not in the given set of characters.</p>
     *
     * <p>A {@code null} CharSequence will return {@code -1}.
     * A {@code null} or empty search string will return {@code -1}.</p>
     *
     * <pre>
     * StringUtils.indexOfAnyBut(null, *)            = -1
     * StringUtils.indexOfAnyBut("", *)              = -1
     * StringUtils.indexOfAnyBut(*, null)            = -1
     * StringUtils.indexOfAnyBut(*, "")              = -1
     * StringUtils.indexOfAnyBut("zzabyycdxx", "za") = 3
     * StringUtils.indexOfAnyBut("zzabyycdxx", "")   = -1
     * StringUtils.indexOfAnyBut("aba","ab")         = -1
     * </pre>
     *
     * @param seq  the CharSequence to check, may be null
     * @param searchChars  the chars to search for, may be null
     * @return the index of any of the chars, -1 if no match or null input
     * @since 2.0
     * @since 3.0 Changed signature from indexOfAnyBut(String, String) to indexOfAnyBut(CharSequence, CharSequence)
     */
    public static int indexOfAnyBut(final CharSequence seq, final CharSequence searchChars) {
        if (isEmpty(seq) || isEmpty(searchChars)) {
            return INDEX_NOT_FOUND;
        }
        final int strLen = seq.length();
        for (int i = 0; i < strLen; i++) {
            final char ch = seq.charAt(i);
            final boolean chFound = CharSequenceUtils.indexOf(searchChars, ch, 0) >= 0;
            if (i + 1 < strLen && Character.isHighSurrogate(ch)) {
                final char ch2 = seq.charAt(i + 1);
                if (chFound && CharSequenceUtils.indexOf(searchChars, ch2, 0) < 0) {
                    return i;
                }
            } else {
                if (!chFound) {
                    return i;
                }
            }
        }
        return INDEX_NOT_FOUND;
    }

    // ContainsOnly
    //-----------------------------------------------------------------------
    /**
     * <p>Checks if the CharSequence contains only certain characters.</p>
     *
     * <p>A {@code null} CharSequence will return {@code false}.
     * A {@code null} valid character array will return {@code false}.
     * An empty CharSequence (length()=0) always returns {@code true}.</p>
     *
     * <pre>
     * StringUtils.containsOnly(null, *)       = false
     * StringUtils.containsOnly(*, null)       = false
     * StringUtils.containsOnly("", *)         = true
     * StringUtils.containsOnly("ab", '')      = false
     * StringUtils.containsOnly("abab", 'abc') = true
     * StringUtils.containsOnly("ab1", 'abc')  = false
     * StringUtils.containsOnly("abz", 'abc')  = false
     * </pre>
     *
     * @param cs  the String to check, may be null
     * @param valid  an array of valid chars, may be null
     * @return true if it only contains valid chars and is non-null
     * @since 3.0 Changed signature from containsOnly(String, char[]) to containsOnly(CharSequence, char...)
     */
    public static boolean containsOnly(final CharSequence cs, final char... valid) {
        // All these pre-checks are to maintain API with an older version
        if (valid == null || cs == null) {
            return false;
        }
        if (cs.length() == 0) {
            return true;
        }
        if (valid.length == 0) {
            return false;
        }
        return indexOfAnyBut(cs, valid) == INDEX_NOT_FOUND;
    }

    /**
     * <p>Checks if the CharSequence contains only certain characters.</p>
     *
     * <p>A {@code null} CharSequence will return {@code false}.
     * A {@code null} valid character String will return {@code false}.
     * An empty String (length()=0) always returns {@code true}.</p>
     *
     * <pre>
     * StringUtils.containsOnly(null, *)       = false
     * StringUtils.containsOnly(*, null)       = false
     * StringUtils.containsOnly("", *)         = true
     * StringUtils.containsOnly("ab", "")      = false
     * StringUtils.containsOnly("abab", "abc") = true
     * StringUtils.containsOnly("ab1", "abc")  = false
     * StringUtils.containsOnly("abz", "abc")  = false
     * </pre>
     *
     * @param cs  the CharSequence to check, may be null
     * @param validChars  a String of valid chars, may be null
     * @return true if it only contains valid chars and is non-null
     * @since 2.0
     * @since 3.0 Changed signature from containsOnly(String, String) to containsOnly(CharSequence, String)
     */
    public static boolean containsOnly(final CharSequence cs, final String validChars) {
        if (cs == null || validChars == null) {
            return false;
        }
        return containsOnly(cs, validChars.toCharArray());
    }

    // ContainsNone
    //-----------------------------------------------------------------------
    /**
     * <p>Checks that the CharSequence does not contain certain characters.</p>
     *
     * <p>A {@code null} CharSequence will return {@code true}.
     * A {@code null} invalid character array will return {@code true}.
     * An empty CharSequence (length()=0) always returns true.</p>
     *
     * <pre>
     * StringUtils.containsNone(null, *)       = true
     * StringUtils.containsNone(*, null)       = true
     * StringUtils.containsNone("", *)         = true
     * StringUtils.containsNone("ab", '')      = true
     * StringUtils.containsNone("abab", 'xyz') = true
     * StringUtils.containsNone("ab1", 'xyz')  = true
     * StringUtils.containsNone("abz", 'xyz')  = false
     * </pre>
     *
     * @param cs  the CharSequence to check, may be null
     * @param searchChars  an array of invalid chars, may be null
     * @return true if it contains none of the invalid chars, or is null
     * @since 2.0
     * @since 3.0 Changed signature from containsNone(String, char[]) to containsNone(CharSequence, char...)
     */
    public static boolean containsNone(final CharSequence cs, final char... searchChars) {
        if (cs == null || searchChars == null) {
            return true;
        }
        final int csLen = cs.length();
        final int csLast = csLen - 1;
        final int searchLen = searchChars.length;
        final int searchLast = searchLen - 1;
        for (int i = 0; i < csLen; i++) {
            final char ch = cs.charAt(i);
            for (int j = 0; j < searchLen; j++) {
                if (searchChars[j] == ch) {
                    if (Character.isHighSurrogate(ch)) {
                        if (j == searchLast) {
                            // missing low surrogate, fine, like String.indexOf(String)
                            return false;
                        }
                        if (i < csLast && searchChars[j + 1] == cs.charAt(i + 1)) {
                            return false;
                        }
                    } else {
                        // ch is in the Basic Multilingual Plane
                        return false;
                    }
                }
            }
        }
        return true;
    }

    /**
     * <p>Checks that the CharSequence does not contain certain characters.</p>
     *
     * <p>A {@code null} CharSequence will return {@code true}.
     * A {@code null} invalid character array will return {@code true}.
     * An empty String ("") always returns true.</p>
     *
     * <pre>
     * StringUtils.containsNone(null, *)       = true
     * StringUtils.containsNone(*, null)       = true
     * StringUtils.containsNone("", *)         = true
     * StringUtils.containsNone("ab", "")      = true
     * StringUtils.containsNone("abab", "xyz") = true
     * StringUtils.containsNone("ab1", "xyz")  = true
     * StringUtils.containsNone("abz", "xyz")  = false
     * </pre>
     *
     * @param cs  the CharSequence to check, may be null
     * @param invalidChars  a String of invalid chars, may be null
     * @return true if it contains none of the invalid chars, or is null
     * @since 2.0
     * @since 3.0 Changed signature from containsNone(String, String) to containsNone(CharSequence, String)
     */
    public static boolean containsNone(final CharSequence cs, final String invalidChars) {
        if (cs == null || invalidChars == null) {
            return true;
        }
        return containsNone(cs, invalidChars.toCharArray());
    }

    // IndexOfAny strings
    //-----------------------------------------------------------------------
    /**
     * <p>Find the first index of any of a set of potential substrings.</p>
     *
     * <p>A {@code null} CharSequence will return {@code -1}.
     * A {@code null} or zero length search array will return {@code -1}.
     * A {@code null} search array entry will be ignored, but a search
     * array containing "" will return {@code 0} if {@code str} is not
     * null. This method uses {@link String#indexOf(String)} if possible.</p>
     *
     * <pre>
     * StringUtils.indexOfAny(null, *)                     = -1
     * StringUtils.indexOfAny(*, null)                     = -1
     * StringUtils.indexOfAny(*, [])                       = -1
     * StringUtils.indexOfAny("zzabyycdxx", ["ab","cd"])   = 2
     * StringUtils.indexOfAny("zzabyycdxx", ["cd","ab"])   = 2
     * StringUtils.indexOfAny("zzabyycdxx", ["mn","op"])   = -1
     * StringUtils.indexOfAny("zzabyycdxx", ["zab","aby"]) = 1
     * StringUtils.indexOfAny("zzabyycdxx", [""])          = 0
     * StringUtils.indexOfAny("", [""])                    = 0
     * StringUtils.indexOfAny("", ["a"])                   = -1
     * </pre>
     *
     * @param str  the CharSequence to check, may be null
     * @param searchStrs  the CharSequences to search for, may be null
     * @return the first index of any of the searchStrs in str, -1 if no match
     * @since 3.0 Changed signature from indexOfAny(String, String[]) to indexOfAny(CharSequence, CharSequence...)
     */
    public static int indexOfAny(final CharSequence str, final CharSequence... searchStrs) {
        if (str == null || searchStrs == null) {
            return INDEX_NOT_FOUND;
        }

        // String's can't have a MAX_VALUEth index.
        int ret = Integer.MAX_VALUE;

        int tmp = 0;
        for (final CharSequence search : searchStrs) {
            if (search == null) {
                continue;
            }
            tmp = CharSequenceUtils.indexOf(str, search, 0);
            if (tmp == INDEX_NOT_FOUND) {
                continue;
            }

            if (tmp < ret) {
                ret = tmp;
            }
        }

        return ret == Integer.MAX_VALUE ? INDEX_NOT_FOUND : ret;
    }

    /**
     * <p>Find the latest index of any of a set of potential substrings.</p>
     *
     * <p>A {@code null} CharSequence will return {@code -1}.
     * A {@code null} search array will return {@code -1}.
     * A {@code null} or zero length search array entry will be ignored,
     * but a search array containing "" will return the length of {@code str}
     * if {@code str} is not null. This method uses {@link String#indexOf(String)} if possible</p>
     *
     * <pre>
     * StringUtils.lastIndexOfAny(null, *)                   = -1
     * StringUtils.lastIndexOfAny(*, null)                   = -1
     * StringUtils.lastIndexOfAny(*, [])                     = -1
     * StringUtils.lastIndexOfAny(*, [null])                 = -1
     * StringUtils.lastIndexOfAny("zzabyycdxx", ["ab","cd"]) = 6
     * StringUtils.lastIndexOfAny("zzabyycdxx", ["cd","ab"]) = 6
     * StringUtils.lastIndexOfAny("zzabyycdxx", ["mn","op"]) = -1
     * StringUtils.lastIndexOfAny("zzabyycdxx", ["mn","op"]) = -1
     * StringUtils.lastIndexOfAny("zzabyycdxx", ["mn",""])   = 10
     * </pre>
     *
     * @param str  the CharSequence to check, may be null
     * @param searchStrs  the CharSequences to search for, may be null
     * @return the last index of any of the CharSequences, -1 if no match
     * @since 3.0 Changed signature from lastIndexOfAny(String, String[]) to lastIndexOfAny(CharSequence, CharSequence)
     */
    public static int lastIndexOfAny(final CharSequence str, final CharSequence... searchStrs) {
        if (str == null || searchStrs == null) {
            return INDEX_NOT_FOUND;
        }
        int ret = INDEX_NOT_FOUND;
        int tmp = 0;
        for (final CharSequence search : searchStrs) {
            if (search == null) {
                continue;
            }
            tmp = CharSequenceUtils.lastIndexOf(str, search, str.length());
            if (tmp > ret) {
                ret = tmp;
            }
        }
        return ret;
    }

    // Substring
    //-----------------------------------------------------------------------
    /**
     * <p>Gets a substring from the specified String avoiding exceptions.</p>
     *
     * <p>A negative start position can be used to start {@code n}
     * characters from the end of the String.</p>
     *
     * <p>A {@code null} String will return {@code null}.
     * An empty ("") String will return "".</p>
     *
     * <pre>
     * StringUtils.substring(null, *)   = null
     * StringUtils.substring("", *)     = ""
     * StringUtils.substring("abc", 0)  = "abc"
     * StringUtils.substring("abc", 2)  = "c"
     * StringUtils.substring("abc", 4)  = ""
     * StringUtils.substring("abc", -2) = "bc"
     * StringUtils.substring("abc", -4) = "abc"
     * </pre>
     *
     * @param str  the String to get the substring from, may be null
     * @param start  the position to start from, negative means
     *  count back from the end of the String by this many characters
     * @return substring from start position, {@code null} if null String input
     */
    public static String substring(final String str, int start) {
        if (str == null) {
            return null;
        }

        // handle negatives, which means last n characters
        if (start < 0) {
            start = str.length() + start; // remember start is negative
        }

        if (start < 0) {
            start = 0;
        }
        if (start > str.length()) {
            return EMPTY;
        }

        return str.substring(start);
    }

    /**
     * <p>Gets a substring from the specified String avoiding exceptions.</p>
     *
     * <p>A negative start position can be used to start/end {@code n}
     * characters from the end of the String.</p>
     *
     * <p>The returned substring starts with the character in the {@code start}
     * position and ends before the {@code end} position. All position counting is
     * zero-based -- i.e., to start at the beginning of the string use
     * {@code start = 0}. Negative start and end positions can be used to
     * specify offsets relative to the end of the String.</p>
     *
     * <p>If {@code start} is not strictly to the left of {@code end}, ""
     * is returned.</p>
     *
     * <pre>
     * StringUtils.substring(null, *, *)    = null
     * StringUtils.substring("", * ,  *)    = "";
     * StringUtils.substring("abc", 0, 2)   = "ab"
     * StringUtils.substring("abc", 2, 0)   = ""
     * StringUtils.substring("abc", 2, 4)   = "c"
     * StringUtils.substring("abc", 4, 6)   = ""
     * StringUtils.substring("abc", 2, 2)   = ""
     * StringUtils.substring("abc", -2, -1) = "b"
     * StringUtils.substring("abc", -4, 2)  = "ab"
     * </pre>
     *
     * @param str  the String to get the substring from, may be null
     * @param start  the position to start from, negative means
     *  count back from the end of the String by this many characters
     * @param end  the position to end at (exclusive), negative means
     *  count back from the end of the String by this many characters
     * @return substring from start position to end position,
     *  {@code null} if null String input
     */
    public static String substring(final String str, int start, int end) {
        if (str == null) {
            return null;
        }

        // handle negatives
        if (end < 0) {
            end = str.length() + end; // remember end is negative
        }
        if (start < 0) {
            start = str.length() + start; // remember start is negative
        }

        // check length next
        if (end > str.length()) {
            end = str.length();
        }

        // if start is greater than end, return ""
        if (start > end) {
            return EMPTY;
        }

        if (start < 0) {
            start = 0;
        }
        if (end < 0) {
            end = 0;
        }

        return str.substring(start, end);
    }

    // Left/Right/Mid
    //-----------------------------------------------------------------------
    /**
     * <p>Gets the leftmost {@code len} characters of a String.</p>
     *
     * <p>If {@code len} characters are not available, or the
     * String is {@code null}, the String will be returned without
     * an exception. An empty String is returned if len is negative.</p>
     *
     * <pre>
     * StringUtils.left(null, *)    = null
     * StringUtils.left(*, -ve)     = ""
     * StringUtils.left("", *)      = ""
     * StringUtils.left("abc", 0)   = ""
     * StringUtils.left("abc", 2)   = "ab"
     * StringUtils.left("abc", 4)   = "abc"
     * </pre>
     *
     * @param str  the String to get the leftmost characters from, may be null
     * @param len  the length of the required String
     * @return the leftmost characters, {@code null} if null String input
     */
    public static String left(final String str, final int len) {
        if (str == null) {
            return null;
        }
        if (len < 0) {
            return EMPTY;
        }
        if (str.length() <= len) {
            return str;
        }
        return str.substring(0, len);
    }

    /**
     * <p>Gets the rightmost {@code len} characters of a String.</p>
     *
     * <p>If {@code len} characters are not available, or the String
     * is {@code null}, the String will be returned without an
     * an exception. An empty String is returned if len is negative.</p>
     *
     * <pre>
     * StringUtils.right(null, *)    = null
     * StringUtils.right(*, -ve)     = ""
     * StringUtils.right("", *)      = ""
     * StringUtils.right("abc", 0)   = ""
     * StringUtils.right("abc", 2)   = "bc"
     * StringUtils.right("abc", 4)   = "abc"
     * </pre>
     *
     * @param str  the String to get the rightmost characters from, may be null
     * @param len  the length of the required String
     * @return the rightmost characters, {@code null} if null String input
     */
    public static String right(final String str, final int len) {
        if (str == null) {
            return null;
        }
        if (len < 0) {
            return EMPTY;
        }
        if (str.length() <= len) {
            return str;
        }
        return str.substring(str.length() - len);
    }

    /**
     * <p>Gets {@code len} characters from the middle of a String.</p>
     *
     * <p>If {@code len} characters are not available, the remainder
     * of the String will be returned without an exception. If the
     * String is {@code null}, {@code null} will be returned.
     * An empty String is returned if len is negative or exceeds the
     * length of {@code str}.</p>
     *
     * <pre>
     * StringUtils.mid(null, *, *)    = null
     * StringUtils.mid(*, *, -ve)     = ""
     * StringUtils.mid("", 0, *)      = ""
     * StringUtils.mid("abc", 0, 2)   = "ab"
     * StringUtils.mid("abc", 0, 4)   = "abc"
     * StringUtils.mid("abc", 2, 4)   = "c"
     * StringUtils.mid("abc", 4, 2)   = ""
     * StringUtils.mid("abc", -2, 2)  = "ab"
     * </pre>
     *
     * @param str  the String to get the characters from, may be null
     * @param pos  the position to start from, negative treated as zero
     * @param len  the length of the required String
     * @return the middle characters, {@code null} if null String input
     */
    public static String mid(final String str, int pos, final int len) {
        if (str == null) {
            return null;
        }
        if (len < 0 || pos > str.length()) {
            return EMPTY;
        }
        if (pos < 0) {
            pos = 0;
        }
        if (str.length() <= pos + len) {
            return str.substring(pos);
        }
        return str.substring(pos, pos + len);
    }

    // SubStringAfter/SubStringBefore
    //-----------------------------------------------------------------------
    /**
     * <p>Gets the substring before the first occurrence of a separator.
     * The separator is not returned.</p>
     *
     * <p>A {@code null} string input will return {@code null}.
     * An empty ("") string input will return the empty string.
     * A {@code null} separator will return the input string.</p>
     *
     * <p>If nothing is found, the string input is returned.</p>
     *
     * <pre>
     * StringUtils.substringBefore(null, *)      = null
     * StringUtils.substringBefore("", *)        = ""
     * StringUtils.substringBefore("abc", "a")   = ""
     * StringUtils.substringBefore("abcba", "b") = "a"
     * StringUtils.substringBefore("abc", "c")   = "ab"
     * StringUtils.substringBefore("abc", "d")   = "abc"
     * StringUtils.substringBefore("abc", "")    = ""
     * StringUtils.substringBefore("abc", null)  = "abc"
     * </pre>
     *
     * @param str  the String to get a substring from, may be null
     * @param separator  the String to search for, may be null
     * @return the substring before the first occurrence of the separator,
     *  {@code null} if null String input
     * @since 2.0
     */
    public static String substringBefore(final String str, final String separator) {
        if (isEmpty(str) || separator == null) {
            return str;
        }
        if (separator.isEmpty()) {
            return EMPTY;
        }
        final int pos = str.indexOf(separator);
        if (pos == INDEX_NOT_FOUND) {
            return str;
        }
        return str.substring(0, pos);
    }

    /**
     * <p>Gets the substring after the first occurrence of a separator.
     * The separator is not returned.</p>
     *
     * <p>A {@code null} string input will return {@code null}.
     * An empty ("") string input will return the empty string.
     * A {@code null} separator will return the empty string if the
     * input string is not {@code null}.</p>
     *
     * <p>If nothing is found, the empty string is returned.</p>
     *
     * <pre>
     * StringUtils.substringAfter(null, *)      = null
     * StringUtils.substringAfter("", *)        = ""
     * StringUtils.substringAfter(*, null)      = ""
     * StringUtils.substringAfter("abc", "a")   = "bc"
     * StringUtils.substringAfter("abcba", "b") = "cba"
     * StringUtils.substringAfter("abc", "c")   = ""
     * StringUtils.substringAfter("abc", "d")   = ""
     * StringUtils.substringAfter("abc", "")    = "abc"
     * </pre>
     *
     * @param str  the String to get a substring from, may be null
     * @param separator  the String to search for, may be null
     * @return the substring after the first occurrence of the separator,
     *  {@code null} if null String input
     * @since 2.0
     */
    public static String substringAfter(final String str, final String separator) {
        if (isEmpty(str)) {
            return str;
        }
        if (separator == null) {
            return EMPTY;
        }
        final int pos = str.indexOf(separator);
        if (pos == INDEX_NOT_FOUND) {
            return EMPTY;
        }
        return str.substring(pos + separator.length());
    }

    /**
     * <p>Gets the substring before the last occurrence of a separator.
     * The separator is not returned.</p>
     *
     * <p>A {@code null} string input will return {@code null}.
     * An empty ("") string input will return the empty string.
     * An empty or {@code null} separator will return the input string.</p>
     *
     * <p>If nothing is found, the string input is returned.</p>
     *
     * <pre>
     * StringUtils.substringBeforeLast(null, *)      = null
     * StringUtils.substringBeforeLast("", *)        = ""
     * StringUtils.substringBeforeLast("abcba", "b") = "abc"
     * StringUtils.substringBeforeLast("abc", "c")   = "ab"
     * StringUtils.substringBeforeLast("a", "a")     = ""
     * StringUtils.substringBeforeLast("a", "z")     = "a"
     * StringUtils.substringBeforeLast("a", null)    = "a"
     * StringUtils.substringBeforeLast("a", "")      = "a"
     * </pre>
     *
     * @param str  the String to get a substring from, may be null
     * @param separator  the String to search for, may be null
     * @return the substring before the last occurrence of the separator,
     *  {@code null} if null String input
     * @since 2.0
     */
    public static String substringBeforeLast(final String str, final String separator) {
        if (isEmpty(str) || isEmpty(separator)) {
            return str;
        }
        final int pos = str.lastIndexOf(separator);
        if (pos == INDEX_NOT_FOUND) {
            return str;
        }
        return str.substring(0, pos);
    }

    /**
     * <p>Gets the substring after the last occurrence of a separator.
     * The separator is not returned.</p>
     *
     * <p>A {@code null} string input will return {@code null}.
     * An empty ("") string input will return the empty string.
     * An empty or {@code null} separator will return the empty string if
     * the input string is not {@code null}.</p>
     *
     * <p>If nothing is found, the empty string is returned.</p>
     *
     * <pre>
     * StringUtils.substringAfterLast(null, *)      = null
     * StringUtils.substringAfterLast("", *)        = ""
     * StringUtils.substringAfterLast(*, "")        = ""
     * StringUtils.substringAfterLast(*, null)      = ""
     * StringUtils.substringAfterLast("abc", "a")   = "bc"
     * StringUtils.substringAfterLast("abcba", "b") = "a"
     * StringUtils.substringAfterLast("abc", "c")   = ""
     * StringUtils.substringAfterLast("a", "a")     = ""
     * StringUtils.substringAfterLast("a", "z")     = ""
     * </pre>
     *
     * @param str  the String to get a substring from, may be null
     * @param separator  the String to search for, may be null
     * @return the substring after the last occurrence of the separator,
     *  {@code null} if null String input
     * @since 2.0
     */
    public static String substringAfterLast(final String str, final String separator) {
        if (isEmpty(str)) {
            return str;
        }
        if (isEmpty(separator)) {
            return EMPTY;
        }
        final int pos = str.lastIndexOf(separator);
        if (pos == INDEX_NOT_FOUND || pos == str.length() - separator.length()) {
            return EMPTY;
        }
        return str.substring(pos + separator.length());
    }

    // Substring between
    //-----------------------------------------------------------------------
    /**
     * <p>Gets the String that is nested in between two instances of the
     * same String.</p>
     *
     * <p>A {@code null} input String returns {@code null}.
     * A {@code null} tag returns {@code null}.</p>
     *
     * <pre>
     * StringUtils.substringBetween(null, *)            = null
     * StringUtils.substringBetween("", "")             = ""
     * StringUtils.substringBetween("", "tag")          = null
     * StringUtils.substringBetween("tagabctag", null)  = null
     * StringUtils.substringBetween("tagabctag", "")    = ""
     * StringUtils.substringBetween("tagabctag", "tag") = "abc"
     * </pre>
     *
     * @param str  the String containing the substring, may be null
     * @param tag  the String before and after the substring, may be null
     * @return the substring, {@code null} if no match
     * @since 2.0
     */
    public static String substringBetween(final String str, final String tag) {
        return substringBetween(str, tag, tag);
    }

    /**
     * <p>Gets the String that is nested in between two Strings.
     * Only the first match is returned.</p>
     *
     * <p>A {@code null} input String returns {@code null}.
     * A {@code null} open/close returns {@code null} (no match).
     * An empty ("") open and close returns an empty string.</p>
     *
     * <pre>
     * StringUtils.substringBetween("wx[b]yz", "[", "]") = "b"
     * StringUtils.substringBetween(null, *, *)          = null
     * StringUtils.substringBetween(*, null, *)          = null
     * StringUtils.substringBetween(*, *, null)          = null
     * StringUtils.substringBetween("", "", "")          = ""
     * StringUtils.substringBetween("", "", "]")         = null
     * StringUtils.substringBetween("", "[", "]")        = null
     * StringUtils.substringBetween("yabcz", "", "")     = ""
     * StringUtils.substringBetween("yabcz", "y", "z")   = "abc"
     * StringUtils.substringBetween("yabczyabcz", "y", "z")   = "abc"
     * </pre>
     *
     * @param str  the String containing the substring, may be null
     * @param open  the String before the substring, may be null
     * @param close  the String after the substring, may be null
     * @return the substring, {@code null} if no match
     * @since 2.0
     */
    public static String substringBetween(final String str, final String open, final String close) {
        if (str == null || open == null || close == null) {
            return null;
        }
        final int start = str.indexOf(open);
        if (start != INDEX_NOT_FOUND) {
            final int end = str.indexOf(close, start + open.length());
            if (end != INDEX_NOT_FOUND) {
                return str.substring(start + open.length(), end);
            }
        }
        return null;
    }

    /**
     * <p>Searches a String for substrings delimited by a start and end tag,
     * returning all matching substrings in an array.</p>
     *
     * <p>A {@code null} input String returns {@code null}.
     * A {@code null} open/close returns {@code null} (no match).
     * An empty ("") open/close returns {@code null} (no match).</p>
     *
     * <pre>
     * StringUtils.substringsBetween("[a][b][c]", "[", "]") = ["a","b","c"]
     * StringUtils.substringsBetween(null, *, *)            = null
     * StringUtils.substringsBetween(*, null, *)            = null
     * StringUtils.substringsBetween(*, *, null)            = null
     * StringUtils.substringsBetween("", "[", "]")          = []
     * </pre>
     *
     * @param str  the String containing the substrings, null returns null, empty returns empty
     * @param open  the String identifying the start of the substring, empty returns null
     * @param close  the String identifying the end of the substring, empty returns null
     * @return a String Array of substrings, or {@code null} if no match
     * @since 2.3
     */
    public static String[] substringsBetween(final String str, final String open, final String close) {
        if (str == null || isEmpty(open) || isEmpty(close)) {
            return null;
        }
        final int strLen = str.length();
        if (strLen == 0) {
            return ArrayUtils.EMPTY_STRING_ARRAY;
        }
        final int closeLen = close.length();
        final int openLen = open.length();
        final List<String> list = new ArrayList<>();
        int pos = 0;
        while (pos < strLen - closeLen) {
            int start = str.indexOf(open, pos);
            if (start < 0) {
                break;
            }
            start += openLen;
            final int end = str.indexOf(close, start);
            if (end < 0) {
                break;
            }
            list.add(str.substring(start, end));
            pos = end + closeLen;
        }
        if (list.isEmpty()) {
            return null;
        }
        return list.toArray(new String [list.size()]);
    }

    // Nested extraction
    //-----------------------------------------------------------------------

    // Splitting
    //-----------------------------------------------------------------------
    /**
     * <p>Splits the provided text into an array, using whitespace as the
     * separator.
     * Whitespace is defined by {@link Character#isWhitespace(char)}.</p>
     *
     * <p>The separator is not included in the returned String array.
     * Adjacent separators are treated as one separator.
     * For more control over the split use the StrTokenizer class.</p>
     *
     * <p>A {@code null} input String returns {@code null}.</p>
     *
     * <pre>
     * StringUtils.split(null)       = null
     * StringUtils.split("")         = []
     * StringUtils.split("abc def")  = ["abc", "def"]
     * StringUtils.split("abc  def") = ["abc", "def"]
     * StringUtils.split(" abc ")    = ["abc"]
     * </pre>
     *
     * @param str  the String to parse, may be null
     * @return an array of parsed Strings, {@code null} if null String input
     */
    public static String[] split(final String str) {
        return split(str, null, -1);
    }

    /**
     * <p>Splits the provided text into an array, separator specified.
     * This is an alternative to using StringTokenizer.</p>
     *
     * <p>The separator is not included in the returned String array.
     * Adjacent separators are treated as one separator.
     * For more control over the split use the StrTokenizer class.</p>
     *
     * <p>A {@code null} input String returns {@code null}.</p>
     *
     * <pre>
     * StringUtils.split(null, *)         = null
     * StringUtils.split("", *)           = []
     * StringUtils.split("a.b.c", '.')    = ["a", "b", "c"]
     * StringUtils.split("a..b.c", '.')   = ["a", "b", "c"]
     * StringUtils.split("a:b:c", '.')    = ["a:b:c"]
     * StringUtils.split("a b c", ' ')    = ["a", "b", "c"]
     * </pre>
     *
     * @param str  the String to parse, may be null
     * @param separatorChar  the character used as the delimiter
     * @return an array of parsed Strings, {@code null} if null String input
     * @since 2.0
     */
    public static String[] split(final String str, final char separatorChar) {
        return splitWorker(str, separatorChar, false);
    }

    /**
     * <p>Splits the provided text into an array, separators specified.
     * This is an alternative to using StringTokenizer.</p>
     *
     * <p>The separator is not included in the returned String array.
     * Adjacent separators are treated as one separator.
     * For more control over the split use the StrTokenizer class.</p>
     *
     * <p>A {@code null} input String returns {@code null}.
     * A {@code null} separatorChars splits on whitespace.</p>
     *
     * <pre>
     * StringUtils.split(null, *)         = null
     * StringUtils.split("", *)           = []
     * StringUtils.split("abc def", null) = ["abc", "def"]
     * StringUtils.split("abc def", " ")  = ["abc", "def"]
     * StringUtils.split("abc  def", " ") = ["abc", "def"]
     * StringUtils.split("ab:cd:ef", ":") = ["ab", "cd", "ef"]
     * </pre>
     *
     * @param str  the String to parse, may be null
     * @param separatorChars  the characters used as the delimiters,
     *  {@code null} splits on whitespace
     * @return an array of parsed Strings, {@code null} if null String input
     */
    public static String[] split(final String str, final String separatorChars) {
        return splitWorker(str, separatorChars, -1, false);
    }

    /**
     * <p>Splits the provided text into an array with a maximum length,
     * separators specified.</p>
     *
     * <p>The separator is not included in the returned String array.
     * Adjacent separators are treated as one separator.</p>
     *
     * <p>A {@code null} input String returns {@code null}.
     * A {@code null} separatorChars splits on whitespace.</p>
     *
     * <p>If more than {@code max} delimited substrings are found, the last
     * returned string includes all characters after the first {@code max - 1}
     * returned strings (including separator characters).</p>
     *
     * <pre>
     * StringUtils.split(null, *, *)            = null
     * StringUtils.split("", *, *)              = []
     * StringUtils.split("ab cd ef", null, 0)   = ["ab", "cd", "ef"]
     * StringUtils.split("ab   cd ef", null, 0) = ["ab", "cd", "ef"]
     * StringUtils.split("ab:cd:ef", ":", 0)    = ["ab", "cd", "ef"]
     * StringUtils.split("ab:cd:ef", ":", 2)    = ["ab", "cd:ef"]
     * </pre>
     *
     * @param str  the String to parse, may be null
     * @param separatorChars  the characters used as the delimiters,
     *  {@code null} splits on whitespace
     * @param max  the maximum number of elements to include in the
     *  array. A zero or negative value implies no limit
     * @return an array of parsed Strings, {@code null} if null String input
     */
    public static String[] split(final String str, final String separatorChars, final int max) {
        return splitWorker(str, separatorChars, max, false);
    }

    /**
     * <p>Splits the provided text into an array, separator string specified.</p>
     *
     * <p>The separator(s) will not be included in the returned String array.
     * Adjacent separators are treated as one separator.</p>
     *
     * <p>A {@code null} input String returns {@code null}.
     * A {@code null} separator splits on whitespace.</p>
     *
     * <pre>
     * StringUtils.splitByWholeSeparator(null, *)               = null
     * StringUtils.splitByWholeSeparator("", *)                 = []
     * StringUtils.splitByWholeSeparator("ab de fg", null)      = ["ab", "de", "fg"]
     * StringUtils.splitByWholeSeparator("ab   de fg", null)    = ["ab", "de", "fg"]
     * StringUtils.splitByWholeSeparator("ab:cd:ef", ":")       = ["ab", "cd", "ef"]
     * StringUtils.splitByWholeSeparator("ab-!-cd-!-ef", "-!-") = ["ab", "cd", "ef"]
     * </pre>
     *
     * @param str  the String to parse, may be null
     * @param separator  String containing the String to be used as a delimiter,
     *  {@code null} splits on whitespace
     * @return an array of parsed Strings, {@code null} if null String was input
     */
    public static String[] splitByWholeSeparator(final String str, final String separator) {
        return splitByWholeSeparatorWorker( str, separator, -1, false ) ;
    }

    /**
     * <p>Splits the provided text into an array, separator string specified.
     * Returns a maximum of {@code max} substrings.</p>
     *
     * <p>The separator(s) will not be included in the returned String array.
     * Adjacent separators are treated as one separator.</p>
     *
     * <p>A {@code null} input String returns {@code null}.
     * A {@code null} separator splits on whitespace.</p>
     *
     * <pre>
     * StringUtils.splitByWholeSeparator(null, *, *)               = null
     * StringUtils.splitByWholeSeparator("", *, *)                 = []
     * StringUtils.splitByWholeSeparator("ab de fg", null, 0)      = ["ab", "de", "fg"]
     * StringUtils.splitByWholeSeparator("ab   de fg", null, 0)    = ["ab", "de", "fg"]
     * StringUtils.splitByWholeSeparator("ab:cd:ef", ":", 2)       = ["ab", "cd:ef"]
     * StringUtils.splitByWholeSeparator("ab-!-cd-!-ef", "-!-", 5) = ["ab", "cd", "ef"]
     * StringUtils.splitByWholeSeparator("ab-!-cd-!-ef", "-!-", 2) = ["ab", "cd-!-ef"]
     * </pre>
     *
     * @param str  the String to parse, may be null
     * @param separator  String containing the String to be used as a delimiter,
     *  {@code null} splits on whitespace
     * @param max  the maximum number of elements to include in the returned
     *  array. A zero or negative value implies no limit.
     * @return an array of parsed Strings, {@code null} if null String was input
     */
    public static String[] splitByWholeSeparator( final String str, final String separator, final int max) {
        return splitByWholeSeparatorWorker(str, separator, max, false);
    }

    /**
     * <p>Splits the provided text into an array, separator string specified. </p>
     *
     * <p>The separator is not included in the returned String array.
     * Adjacent separators are treated as separators for empty tokens.
     * For more control over the split use the StrTokenizer class.</p>
     *
     * <p>A {@code null} input String returns {@code null}.
     * A {@code null} separator splits on whitespace.</p>
     *
     * <pre>
     * StringUtils.splitByWholeSeparatorPreserveAllTokens(null, *)               = null
     * StringUtils.splitByWholeSeparatorPreserveAllTokens("", *)                 = []
     * StringUtils.splitByWholeSeparatorPreserveAllTokens("ab de fg", null)      = ["ab", "de", "fg"]
     * StringUtils.splitByWholeSeparatorPreserveAllTokens("ab   de fg", null)    = ["ab", "", "", "de", "fg"]
     * StringUtils.splitByWholeSeparatorPreserveAllTokens("ab:cd:ef", ":")       = ["ab", "cd", "ef"]
     * StringUtils.splitByWholeSeparatorPreserveAllTokens("ab-!-cd-!-ef", "-!-") = ["ab", "cd", "ef"]
     * </pre>
     *
     * @param str  the String to parse, may be null
     * @param separator  String containing the String to be used as a delimiter,
     *  {@code null} splits on whitespace
     * @return an array of parsed Strings, {@code null} if null String was input
     * @since 2.4
     */
    public static String[] splitByWholeSeparatorPreserveAllTokens(final String str, final String separator) {
        return splitByWholeSeparatorWorker(str, separator, -1, true);
    }

    /**
     * <p>Splits the provided text into an array, separator string specified.
     * Returns a maximum of {@code max} substrings.</p>
     *
     * <p>The separator is not included in the returned String array.
     * Adjacent separators are treated as separators for empty tokens.
     * For more control over the split use the StrTokenizer class.</p>
     *
     * <p>A {@code null} input String returns {@code null}.
     * A {@code null} separator splits on whitespace.</p>
     *
     * <pre>
     * StringUtils.splitByWholeSeparatorPreserveAllTokens(null, *, *)               = null
     * StringUtils.splitByWholeSeparatorPreserveAllTokens("", *, *)                 = []
     * StringUtils.splitByWholeSeparatorPreserveAllTokens("ab de fg", null, 0)      = ["ab", "de", "fg"]
     * StringUtils.splitByWholeSeparatorPreserveAllTokens("ab   de fg", null, 0)    = ["ab", "", "", "de", "fg"]
     * StringUtils.splitByWholeSeparatorPreserveAllTokens("ab:cd:ef", ":", 2)       = ["ab", "cd:ef"]
     * StringUtils.splitByWholeSeparatorPreserveAllTokens("ab-!-cd-!-ef", "-!-", 5) = ["ab", "cd", "ef"]
     * StringUtils.splitByWholeSeparatorPreserveAllTokens("ab-!-cd-!-ef", "-!-", 2) = ["ab", "cd-!-ef"]
     * </pre>
     *
     * @param str  the String to parse, may be null
     * @param separator  String containing the String to be used as a delimiter,
     *  {@code null} splits on whitespace
     * @param max  the maximum number of elements to include in the returned
     *  array. A zero or negative value implies no limit.
     * @return an array of parsed Strings, {@code null} if null String was input
     * @since 2.4
     */
    public static String[] splitByWholeSeparatorPreserveAllTokens(final String str, final String separator, final int max) {
        return splitByWholeSeparatorWorker(str, separator, max, true);
    }

    /**
     * Performs the logic for the {@code splitByWholeSeparatorPreserveAllTokens} methods.
     *
     * @param str  the String to parse, may be {@code null}
     * @param separator  String containing the String to be used as a delimiter,
     *  {@code null} splits on whitespace
     * @param max  the maximum number of elements to include in the returned
     *  array. A zero or negative value implies no limit.
     * @param preserveAllTokens if {@code true}, adjacent separators are
     * treated as empty token separators; if {@code false}, adjacent
     * separators are treated as one separator.
     * @return an array of parsed Strings, {@code null} if null String input
     * @since 2.4
     */
    private static String[] splitByWholeSeparatorWorker(
            final String str, final String separator, final int max, final boolean preserveAllTokens) {
        if (str == null) {
            return null;
        }

        final int len = str.length();

        if (len == 0) {
            return ArrayUtils.EMPTY_STRING_ARRAY;
        }

        if (separator == null || EMPTY.equals(separator)) {
            // Split on whitespace.
            return splitWorker(str, null, max, preserveAllTokens);
        }

        final int separatorLength = separator.length();

        final ArrayList<String> substrings = new ArrayList<>();
        int numberOfSubstrings = 0;
        int beg = 0;
        int end = 0;
        while (end < len) {
            end = str.indexOf(separator, beg);

            if (end > -1) {
                if (end > beg) {
                    numberOfSubstrings += 1;

                    if (numberOfSubstrings == max) {
                        end = len;
                        substrings.add(str.substring(beg));
                    } else {
                        // The following is OK, because String.substring( beg, end ) excludes
                        // the character at the position 'end'.
                        substrings.add(str.substring(beg, end));

                        // Set the starting point for the next search.
                        // The following is equivalent to beg = end + (separatorLength - 1) + 1,
                        // which is the right calculation:
                        beg = end + separatorLength;
                    }
                } else {
                    // We found a consecutive occurrence of the separator, so skip it.
                    if (preserveAllTokens) {
                        numberOfSubstrings += 1;
                        if (numberOfSubstrings == max) {
                            end = len;
                            substrings.add(str.substring(beg));
                        } else {
                            substrings.add(EMPTY);
                        }
                    }
                    beg = end + separatorLength;
                }
            } else {
                // String.substring( beg ) goes from 'beg' to the end of the String.
                substrings.add(str.substring(beg));
                end = len;
            }
        }

        return substrings.toArray(new String[substrings.size()]);
    }

    // -----------------------------------------------------------------------
    /**
     * <p>Splits the provided text into an array, using whitespace as the
     * separator, preserving all tokens, including empty tokens created by
     * adjacent separators. This is an alternative to using StringTokenizer.
     * Whitespace is defined by {@link Character#isWhitespace(char)}.</p>
     *
     * <p>The separator is not included in the returned String array.
     * Adjacent separators are treated as separators for empty tokens.
     * For more control over the split use the StrTokenizer class.</p>
     *
     * <p>A {@code null} input String returns {@code null}.</p>
     *
     * <pre>
     * StringUtils.splitPreserveAllTokens(null)       = null
     * StringUtils.splitPreserveAllTokens("")         = []
     * StringUtils.splitPreserveAllTokens("abc def")  = ["abc", "def"]
     * StringUtils.splitPreserveAllTokens("abc  def") = ["abc", "", "def"]
     * StringUtils.splitPreserveAllTokens(" abc ")    = ["", "abc", ""]
     * </pre>
     *
     * @param str  the String to parse, may be {@code null}
     * @return an array of parsed Strings, {@code null} if null String input
     * @since 2.1
     */
    public static String[] splitPreserveAllTokens(final String str) {
        return splitWorker(str, null, -1, true);
    }

    /**
     * <p>Splits the provided text into an array, separator specified,
     * preserving all tokens, including empty tokens created by adjacent
     * separators. This is an alternative to using StringTokenizer.</p>
     *
     * <p>The separator is not included in the returned String array.
     * Adjacent separators are treated as separators for empty tokens.
     * For more control over the split use the StrTokenizer class.</p>
     *
     * <p>A {@code null} input String returns {@code null}.</p>
     *
     * <pre>
     * StringUtils.splitPreserveAllTokens(null, *)         = null
     * StringUtils.splitPreserveAllTokens("", *)           = []
     * StringUtils.splitPreserveAllTokens("a.b.c", '.')    = ["a", "b", "c"]
     * StringUtils.splitPreserveAllTokens("a..b.c", '.')   = ["a", "", "b", "c"]
     * StringUtils.splitPreserveAllTokens("a:b:c", '.')    = ["a:b:c"]
     * StringUtils.splitPreserveAllTokens("a\tb\nc", null) = ["a", "b", "c"]
     * StringUtils.splitPreserveAllTokens("a b c", ' ')    = ["a", "b", "c"]
     * StringUtils.splitPreserveAllTokens("a b c ", ' ')   = ["a", "b", "c", ""]
     * StringUtils.splitPreserveAllTokens("a b c  ", ' ')   = ["a", "b", "c", "", ""]
     * StringUtils.splitPreserveAllTokens(" a b c", ' ')   = ["", a", "b", "c"]
     * StringUtils.splitPreserveAllTokens("  a b c", ' ')  = ["", "", a", "b", "c"]
     * StringUtils.splitPreserveAllTokens(" a b c ", ' ')  = ["", a", "b", "c", ""]
     * </pre>
     *
     * @param str  the String to parse, may be {@code null}
     * @param separatorChar  the character used as the delimiter,
     *  {@code null} splits on whitespace
     * @return an array of parsed Strings, {@code null} if null String input
     * @since 2.1
     */
    public static String[] splitPreserveAllTokens(final String str, final char separatorChar) {
        return splitWorker(str, separatorChar, true);
    }

    /**
     * Performs the logic for the {@code split} and
     * {@code splitPreserveAllTokens} methods that do not return a
     * maximum array length.
     *
     * @param str  the String to parse, may be {@code null}
     * @param separatorChar the separate character
     * @param preserveAllTokens if {@code true}, adjacent separators are
     * treated as empty token separators; if {@code false}, adjacent
     * separators are treated as one separator.
     * @return an array of parsed Strings, {@code null} if null String input
     */
    private static String[] splitWorker(final String str, final char separatorChar, final boolean preserveAllTokens) {
        // Performance tuned for 2.0 (JDK1.4)

        if (str == null) {
            return null;
        }
        final int len = str.length();
        if (len == 0) {
            return ArrayUtils.EMPTY_STRING_ARRAY;
        }
        final List<String> list = new ArrayList<>();
        int i = 0, start = 0;
        boolean match = false;
        boolean lastMatch = false;
        while (i < len) {
            if (str.charAt(i) == separatorChar) {
                if (match || preserveAllTokens) {
                    list.add(str.substring(start, i));
                    match = false;
                    lastMatch = true;
                }
                start = ++i;
                continue;
            }
            lastMatch = false;
            match = true;
            i++;
        }
        if (match || preserveAllTokens && lastMatch) {
            list.add(str.substring(start, i));
        }
        return list.toArray(new String[list.size()]);
    }

    /**
     * <p>Splits the provided text into an array, separators specified,
     * preserving all tokens, including empty tokens created by adjacent
     * separators. This is an alternative to using StringTokenizer.</p>
     *
     * <p>The separator is not included in the returned String array.
     * Adjacent separators are treated as separators for empty tokens.
     * For more control over the split use the StrTokenizer class.</p>
     *
     * <p>A {@code null} input String returns {@code null}.
     * A {@code null} separatorChars splits on whitespace.</p>
     *
     * <pre>
     * StringUtils.splitPreserveAllTokens(null, *)           = null
     * StringUtils.splitPreserveAllTokens("", *)             = []
     * StringUtils.splitPreserveAllTokens("abc def", null)   = ["abc", "def"]
     * StringUtils.splitPreserveAllTokens("abc def", " ")    = ["abc", "def"]
     * StringUtils.splitPreserveAllTokens("abc  def", " ")   = ["abc", "", def"]
     * StringUtils.splitPreserveAllTokens("ab:cd:ef", ":")   = ["ab", "cd", "ef"]
     * StringUtils.splitPreserveAllTokens("ab:cd:ef:", ":")  = ["ab", "cd", "ef", ""]
     * StringUtils.splitPreserveAllTokens("ab:cd:ef::", ":") = ["ab", "cd", "ef", "", ""]
     * StringUtils.splitPreserveAllTokens("ab::cd:ef", ":")  = ["ab", "", cd", "ef"]
     * StringUtils.splitPreserveAllTokens(":cd:ef", ":")     = ["", cd", "ef"]
     * StringUtils.splitPreserveAllTokens("::cd:ef", ":")    = ["", "", cd", "ef"]
     * StringUtils.splitPreserveAllTokens(":cd:ef:", ":")    = ["", cd", "ef", ""]
     * </pre>
     *
     * @param str  the String to parse, may be {@code null}
     * @param separatorChars  the characters used as the delimiters,
     *  {@code null} splits on whitespace
     * @return an array of parsed Strings, {@code null} if null String input
     * @since 2.1
     */
    public static String[] splitPreserveAllTokens(final String str, final String separatorChars) {
        return splitWorker(str, separatorChars, -1, true);
    }

    /**
     * <p>Splits the provided text into an array with a maximum length,
     * separators specified, preserving all tokens, including empty tokens
     * created by adjacent separators.</p>
     *
     * <p>The separator is not included in the returned String array.
     * Adjacent separators are treated as separators for empty tokens.
     * Adjacent separators are treated as one separator.</p>
     *
     * <p>A {@code null} input String returns {@code null}.
     * A {@code null} separatorChars splits on whitespace.</p>
     *
     * <p>If more than {@code max} delimited substrings are found, the last
     * returned string includes all characters after the first {@code max - 1}
     * returned strings (including separator characters).</p>
     *
     * <pre>
     * StringUtils.splitPreserveAllTokens(null, *, *)            = null
     * StringUtils.splitPreserveAllTokens("", *, *)              = []
     * StringUtils.splitPreserveAllTokens("ab de fg", null, 0)   = ["ab", "cd", "ef"]
     * StringUtils.splitPreserveAllTokens("ab   de fg", null, 0) = ["ab", "cd", "ef"]
     * StringUtils.splitPreserveAllTokens("ab:cd:ef", ":", 0)    = ["ab", "cd", "ef"]
     * StringUtils.splitPreserveAllTokens("ab:cd:ef", ":", 2)    = ["ab", "cd:ef"]
     * StringUtils.splitPreserveAllTokens("ab   de fg", null, 2) = ["ab", "  de fg"]
     * StringUtils.splitPreserveAllTokens("ab   de fg", null, 3) = ["ab", "", " de fg"]
     * StringUtils.splitPreserveAllTokens("ab   de fg", null, 4) = ["ab", "", "", "de fg"]
     * </pre>
     *
     * @param str  the String to parse, may be {@code null}
     * @param separatorChars  the characters used as the delimiters,
     *  {@code null} splits on whitespace
     * @param max  the maximum number of elements to include in the
     *  array. A zero or negative value implies no limit
     * @return an array of parsed Strings, {@code null} if null String input
     * @since 2.1
     */
    public static String[] splitPreserveAllTokens(final String str, final String separatorChars, final int max) {
        return splitWorker(str, separatorChars, max, true);
    }

    /**
     * Performs the logic for the {@code split} and
     * {@code splitPreserveAllTokens} methods that return a maximum array
     * length.
     *
     * @param str  the String to parse, may be {@code null}
     * @param separatorChars the separate character
     * @param max  the maximum number of elements to include in the
     *  array. A zero or negative value implies no limit.
     * @param preserveAllTokens if {@code true}, adjacent separators are
     * treated as empty token separators; if {@code false}, adjacent
     * separators are treated as one separator.
     * @return an array of parsed Strings, {@code null} if null String input
     */
    private static String[] splitWorker(final String str, final String separatorChars, final int max, final boolean preserveAllTokens) {
        // Performance tuned for 2.0 (JDK1.4)
        // Direct code is quicker than StringTokenizer.
        // Also, StringTokenizer uses isSpace() not isWhitespace()

        if (str == null) {
            return null;
        }
        final int len = str.length();
        if (len == 0) {
            return ArrayUtils.EMPTY_STRING_ARRAY;
        }
        final List<String> list = new ArrayList<>();
        int sizePlus1 = 1;
        int i = 0, start = 0;
        boolean match = false;
        boolean lastMatch = false;
        if (separatorChars == null) {
            // Null separator means use whitespace
            while (i < len) {
                if (Character.isWhitespace(str.charAt(i))) {
                    if (match || preserveAllTokens) {
                        lastMatch = true;
                        if (sizePlus1++ == max) {
                            i = len;
                            lastMatch = false;
                        }
                        list.add(str.substring(start, i));
                        match = false;
                    }
                    start = ++i;
                    continue;
                }
                lastMatch = false;
                match = true;
                i++;
            }
        } else if (separatorChars.length() == 1) {
            // Optimise 1 character case
            final char sep = separatorChars.charAt(0);
            while (i < len) {
                if (str.charAt(i) == sep) {
                    if (match || preserveAllTokens) {
                        lastMatch = true;
                        if (sizePlus1++ == max) {
                            i = len;
                            lastMatch = false;
                        }
                        list.add(str.substring(start, i));
                        match = false;
                    }
                    start = ++i;
                    continue;
                }
                lastMatch = false;
                match = true;
                i++;
            }
        } else {
            // standard case
            while (i < len) {
                if (separatorChars.indexOf(str.charAt(i)) >= 0) {
                    if (match || preserveAllTokens) {
                        lastMatch = true;
                        if (sizePlus1++ == max) {
                            i = len;
                            lastMatch = false;
                        }
                        list.add(str.substring(start, i));
                        match = false;
                    }
                    start = ++i;
                    continue;
                }
                lastMatch = false;
                match = true;
                i++;
            }
        }
        if (match || preserveAllTokens && lastMatch) {
            list.add(str.substring(start, i));
        }
        return list.toArray(new String[list.size()]);
    }

    /**
     * <p>Splits a String by Character type as returned by
     * {@code java.lang.Character.getType(char)}. Groups of contiguous
     * characters of the same type are returned as complete tokens.
     * <pre>
     * StringUtils.splitByCharacterType(null)         = null
     * StringUtils.splitByCharacterType("")           = []
     * StringUtils.splitByCharacterType("ab de fg")   = ["ab", " ", "de", " ", "fg"]
     * StringUtils.splitByCharacterType("ab   de fg") = ["ab", "   ", "de", " ", "fg"]
     * StringUtils.splitByCharacterType("ab:cd:ef")   = ["ab", ":", "cd", ":", "ef"]
     * StringUtils.splitByCharacterType("number5")    = ["number", "5"]
     * StringUtils.splitByCharacterType("fooBar")     = ["foo", "B", "ar"]
     * StringUtils.splitByCharacterType("foo200Bar")  = ["foo", "200", "B", "ar"]
     * StringUtils.splitByCharacterType("ASFRules")   = ["ASFR", "ules"]
     * </pre>
     * @param str the String to split, may be {@code null}
     * @return an array of parsed Strings, {@code null} if null String input
     * @since 2.4
     */
    public static String[] splitByCharacterType(final String str) {
        return splitByCharacterType(str, false);
    }

    /**
     * <p>Splits a String by Character type as returned by
     * {@code java.lang.Character.getType(char)}. Groups of contiguous
     * characters of the same type are returned as complete tokens, with the
     * following exception: the character of type
     * {@code Character.UPPERCASE_LETTER}, if any, immediately
     * preceding a token of type {@code Character.LOWERCASE_LETTER}
     * will belong to the following token rather than to the preceding, if any,
     * {@code Character.UPPERCASE_LETTER} token.
     * <pre>
     * StringUtils.splitByCharacterTypeCamelCase(null)         = null
     * StringUtils.splitByCharacterTypeCamelCase("")           = []
     * StringUtils.splitByCharacterTypeCamelCase("ab de fg")   = ["ab", " ", "de", " ", "fg"]
     * StringUtils.splitByCharacterTypeCamelCase("ab   de fg") = ["ab", "   ", "de", " ", "fg"]
     * StringUtils.splitByCharacterTypeCamelCase("ab:cd:ef")   = ["ab", ":", "cd", ":", "ef"]
     * StringUtils.splitByCharacterTypeCamelCase("number5")    = ["number", "5"]
     * StringUtils.splitByCharacterTypeCamelCase("fooBar")     = ["foo", "Bar"]
     * StringUtils.splitByCharacterTypeCamelCase("foo200Bar")  = ["foo", "200", "Bar"]
     * StringUtils.splitByCharacterTypeCamelCase("ASFRules")   = ["ASF", "Rules"]
     * </pre>
     * @param str the String to split, may be {@code null}
     * @return an array of parsed Strings, {@code null} if null String input
     * @since 2.4
     */
    public static String[] splitByCharacterTypeCamelCase(final String str) {
        return splitByCharacterType(str, true);
    }

    /**
     * <p>Splits a String by Character type as returned by
     * {@code java.lang.Character.getType(char)}. Groups of contiguous
     * characters of the same type are returned as complete tokens, with the
     * following exception: if {@code camelCase} is {@code true},
     * the character of type {@code Character.UPPERCASE_LETTER}, if any,
     * immediately preceding a token of type {@code Character.LOWERCASE_LETTER}
     * will belong to the following token rather than to the preceding, if any,
     * {@code Character.UPPERCASE_LETTER} token.
     * @param str the String to split, may be {@code null}
     * @param camelCase whether to use so-called "camel-case" for letter types
     * @return an array of parsed Strings, {@code null} if null String input
     * @since 2.4
     */
    private static String[] splitByCharacterType(final String str, final boolean camelCase) {
        if (str == null) {
            return null;
        }
        if (str.isEmpty()) {
            return ArrayUtils.EMPTY_STRING_ARRAY;
        }
        final char[] c = str.toCharArray();
        final List<String> list = new ArrayList<>();
        int tokenStart = 0;
        int currentType = Character.getType(c[tokenStart]);
        for (int pos = tokenStart + 1; pos < c.length; pos++) {
            final int type = Character.getType(c[pos]);
            if (type == currentType) {
                continue;
            }
            if (camelCase && type == Character.LOWERCASE_LETTER && currentType == Character.UPPERCASE_LETTER) {
                final int newTokenStart = pos - 1;
                if (newTokenStart != tokenStart) {
                    list.add(new String(c, tokenStart, newTokenStart - tokenStart));
                    tokenStart = newTokenStart;
                }
            } else {
                list.add(new String(c, tokenStart, pos - tokenStart));
                tokenStart = pos;
            }
            currentType = type;
        }
        list.add(new String(c, tokenStart, c.length - tokenStart));
        return list.toArray(new String[list.size()]);
    }

    // Joining
    //-----------------------------------------------------------------------
    /**
     * <p>Joins the elements of the provided array into a single String
     * containing the provided list of elements.</p>
     *
     * <p>No separator is added to the joined String.
     * Null objects or empty strings within the array are represented by
     * empty strings.</p>
     *
     * <pre>
     * StringUtils.join(null)            = null
     * StringUtils.join([])              = ""
     * StringUtils.join([null])          = ""
     * StringUtils.join(["a", "b", "c"]) = "abc"
     * StringUtils.join([null, "", "a"]) = "a"
     * </pre>
     *
     * @param <T> the specific type of values to join together
     * @param elements  the values to join together, may be null
     * @return the joined String, {@code null} if null array input
     * @since 2.0
     * @since 3.0 Changed signature to use varargs
     */
    @SafeVarargs
    public static <T> String join(final T... elements) {
        return join(elements, null);
    }

    /**
     * <p>Joins the elements of the provided array into a single String
     * containing the provided list of elements.</p>
     *
     * <p>No delimiter is added before or after the list.
     * Null objects or empty strings within the array are represented by
     * empty strings.</p>
     *
     * <pre>
     * StringUtils.join(null, *)               = null
     * StringUtils.join([], *)                 = ""
     * StringUtils.join([null], *)             = ""
     * StringUtils.join(["a", "b", "c"], ';')  = "a;b;c"
     * StringUtils.join(["a", "b", "c"], null) = "abc"
     * StringUtils.join([null, "", "a"], ';')  = ";;a"
     * </pre>
     *
     * @param array  the array of values to join together, may be null
     * @param separator  the separator character to use
     * @return the joined String, {@code null} if null array input
     * @since 2.0
     */
    public static String join(final Object[] array, final char separator) {
        if (array == null) {
            return null;
        }
        return join(array, separator, 0, array.length);
    }

    /**
     * <p>
     * Joins the elements of the provided array into a single String containing the provided list of elements.
     * </p>
     *
     * <p>
     * No delimiter is added before or after the list. Null objects or empty strings within the array are represented
     * by empty strings.
     * </p>
     *
     * <pre>
     * StringUtils.join(null, *)               = null
     * StringUtils.join([], *)                 = ""
     * StringUtils.join([null], *)             = ""
     * StringUtils.join([1, 2, 3], ';')  = "1;2;3"
     * StringUtils.join([1, 2, 3], null) = "123"
     * </pre>
     *
     * @param array
     *            the array of values to join together, may be null
     * @param separator
     *            the separator character to use
     * @return the joined String, {@code null} if null array input
     * @since 3.2
     */
    public static String join(final long[] array, final char separator) {
        if (array == null) {
            return null;
        }
        return join(array, separator, 0, array.length);
    }

    /**
     * <p>
     * Joins the elements of the provided array into a single String containing the provided list of elements.
     * </p>
     *
     * <p>
     * No delimiter is added before or after the list. Null objects or empty strings within the array are represented
     * by empty strings.
     * </p>
     *
     * <pre>
     * StringUtils.join(null, *)               = null
     * StringUtils.join([], *)                 = ""
     * StringUtils.join([null], *)             = ""
     * StringUtils.join([1, 2, 3], ';')  = "1;2;3"
     * StringUtils.join([1, 2, 3], null) = "123"
     * </pre>
     *
     * @param array
     *            the array of values to join together, may be null
     * @param separator
     *            the separator character to use
     * @return the joined String, {@code null} if null array input
     * @since 3.2
     */
    public static String join(final int[] array, final char separator) {
        if (array == null) {
            return null;
        }
        return join(array, separator, 0, array.length);
    }

    /**
     * <p>
     * Joins the elements of the provided array into a single String containing the provided list of elements.
     * </p>
     *
     * <p>
     * No delimiter is added before or after the list. Null objects or empty strings within the array are represented
     * by empty strings.
     * </p>
     *
     * <pre>
     * StringUtils.join(null, *)               = null
     * StringUtils.join([], *)                 = ""
     * StringUtils.join([null], *)             = ""
     * StringUtils.join([1, 2, 3], ';')  = "1;2;3"
     * StringUtils.join([1, 2, 3], null) = "123"
     * </pre>
     *
     * @param array
     *            the array of values to join together, may be null
     * @param separator
     *            the separator character to use
     * @return the joined String, {@code null} if null array input
     * @since 3.2
     */
    public static String join(final short[] array, final char separator) {
        if (array == null) {
            return null;
        }
        return join(array, separator, 0, array.length);
    }

    /**
     * <p>
     * Joins the elements of the provided array into a single String containing the provided list of elements.
     * </p>
     *
     * <p>
     * No delimiter is added before or after the list. Null objects or empty strings within the array are represented
     * by empty strings.
     * </p>
     *
     * <pre>
     * StringUtils.join(null, *)               = null
     * StringUtils.join([], *)                 = ""
     * StringUtils.join([null], *)             = ""
     * StringUtils.join([1, 2, 3], ';')  = "1;2;3"
     * StringUtils.join([1, 2, 3], null) = "123"
     * </pre>
     *
     * @param array
     *            the array of values to join together, may be null
     * @param separator
     *            the separator character to use
     * @return the joined String, {@code null} if null array input
     * @since 3.2
     */
    public static String join(final byte[] array, final char separator) {
        if (array == null) {
            return null;
        }
        return join(array, separator, 0, array.length);
    }

    /**
     * <p>
     * Joins the elements of the provided array into a single String containing the provided list of elements.
     * </p>
     *
     * <p>
     * No delimiter is added before or after the list. Null objects or empty strings within the array are represented
     * by empty strings.
     * </p>
     *
     * <pre>
     * StringUtils.join(null, *)               = null
     * StringUtils.join([], *)                 = ""
     * StringUtils.join([null], *)             = ""
     * StringUtils.join([1, 2, 3], ';')  = "1;2;3"
     * StringUtils.join([1, 2, 3], null) = "123"
     * </pre>
     *
     * @param array
     *            the array of values to join together, may be null
     * @param separator
     *            the separator character to use
     * @return the joined String, {@code null} if null array input
     * @since 3.2
     */
    public static String join(final char[] array, final char separator) {
        if (array == null) {
            return null;
        }
        return join(array, separator, 0, array.length);
    }

    /**
     * <p>
     * Joins the elements of the provided array into a single String containing the provided list of elements.
     * </p>
     *
     * <p>
     * No delimiter is added before or after the list. Null objects or empty strings within the array are represented
     * by empty strings.
     * </p>
     *
     * <pre>
     * StringUtils.join(null, *)               = null
     * StringUtils.join([], *)                 = ""
     * StringUtils.join([null], *)             = ""
     * StringUtils.join([1, 2, 3], ';')  = "1;2;3"
     * StringUtils.join([1, 2, 3], null) = "123"
     * </pre>
     *
     * @param array
     *            the array of values to join together, may be null
     * @param separator
     *            the separator character to use
     * @return the joined String, {@code null} if null array input
     * @since 3.2
     */
    public static String join(final float[] array, final char separator) {
        if (array == null) {
            return null;
        }
        return join(array, separator, 0, array.length);
    }

    /**
     * <p>
     * Joins the elements of the provided array into a single String containing the provided list of elements.
     * </p>
     *
     * <p>
     * No delimiter is added before or after the list. Null objects or empty strings within the array are represented
     * by empty strings.
     * </p>
     *
     * <pre>
     * StringUtils.join(null, *)               = null
     * StringUtils.join([], *)                 = ""
     * StringUtils.join([null], *)             = ""
     * StringUtils.join([1, 2, 3], ';')  = "1;2;3"
     * StringUtils.join([1, 2, 3], null) = "123"
     * </pre>
     *
     * @param array
     *            the array of values to join together, may be null
     * @param separator
     *            the separator character to use
     * @return the joined String, {@code null} if null array input
     * @since 3.2
     */
    public static String join(final double[] array, final char separator) {
        if (array == null) {
            return null;
        }
        return join(array, separator, 0, array.length);
    }


    /**
     * <p>Joins the elements of the provided array into a single String
     * containing the provided list of elements.</p>
     *
     * <p>No delimiter is added before or after the list.
     * Null objects or empty strings within the array are represented by
     * empty strings.</p>
     *
     * <pre>
     * StringUtils.join(null, *)               = null
     * StringUtils.join([], *)                 = ""
     * StringUtils.join([null], *)             = ""
     * StringUtils.join(["a", "b", "c"], ';')  = "a;b;c"
     * StringUtils.join(["a", "b", "c"], null) = "abc"
     * StringUtils.join([null, "", "a"], ';')  = ";;a"
     * </pre>
     *
     * @param array  the array of values to join together, may be null
     * @param separator  the separator character to use
     * @param startIndex the first index to start joining from.  It is
     * an error to pass in an end index past the end of the array
     * @param endIndex the index to stop joining from (exclusive). It is
     * an error to pass in an end index past the end of the array
     * @return the joined String, {@code null} if null array input
     * @since 2.0
     */
    public static String join(final Object[] array, final char separator, final int startIndex, final int endIndex) {
        if (array == null) {
            return null;
        }
        final int noOfItems = endIndex - startIndex;
        if (noOfItems <= 0) {
            return EMPTY;
        }
        final StringBuilder buf = new StringBuilder(noOfItems * 16);
        for (int i = startIndex; i < endIndex; i++) {
            if (i > startIndex) {
                buf.append(separator);
            }
            if (array[i] != null) {
                buf.append(array[i]);
            }
        }
        return buf.toString();
    }

    /**
     * <p>
     * Joins the elements of the provided array into a single String containing the provided list of elements.
     * </p>
     *
     * <p>
     * No delimiter is added before or after the list. Null objects or empty strings within the array are represented
     * by empty strings.
     * </p>
     *
     * <pre>
     * StringUtils.join(null, *)               = null
     * StringUtils.join([], *)                 = ""
     * StringUtils.join([null], *)             = ""
     * StringUtils.join([1, 2, 3], ';')  = "1;2;3"
     * StringUtils.join([1, 2, 3], null) = "123"
     * </pre>
     *
     * @param array
     *            the array of values to join together, may be null
     * @param separator
     *            the separator character to use
     * @param startIndex
     *            the first index to start joining from. It is an error to pass in an end index past the end of the
     *            array
     * @param endIndex
     *            the index to stop joining from (exclusive). It is an error to pass in an end index past the end of
     *            the array
     * @return the joined String, {@code null} if null array input
     * @since 3.2
     */
    public static String join(final long[] array, final char separator, final int startIndex, final int endIndex) {
        if (array == null) {
            return null;
        }
        final int noOfItems = endIndex - startIndex;
        if (noOfItems <= 0) {
            return EMPTY;
        }
        final StringBuilder buf = new StringBuilder(noOfItems * 16);
        for (int i = startIndex; i < endIndex; i++) {
            if (i > startIndex) {
                buf.append(separator);
            }
            buf.append(array[i]);
        }
        return buf.toString();
    }

    /**
     * <p>
     * Joins the elements of the provided array into a single String containing the provided list of elements.
     * </p>
     *
     * <p>
     * No delimiter is added before or after the list. Null objects or empty strings within the array are represented
     * by empty strings.
     * </p>
     *
     * <pre>
     * StringUtils.join(null, *)               = null
     * StringUtils.join([], *)                 = ""
     * StringUtils.join([null], *)             = ""
     * StringUtils.join([1, 2, 3], ';')  = "1;2;3"
     * StringUtils.join([1, 2, 3], null) = "123"
     * </pre>
     *
     * @param array
     *            the array of values to join together, may be null
     * @param separator
     *            the separator character to use
     * @param startIndex
     *            the first index to start joining from. It is an error to pass in an end index past the end of the
     *            array
     * @param endIndex
     *            the index to stop joining from (exclusive). It is an error to pass in an end index past the end of
     *            the array
     * @return the joined String, {@code null} if null array input
     * @since 3.2
     */
    public static String join(final int[] array, final char separator, final int startIndex, final int endIndex) {
        if (array == null) {
            return null;
        }
        final int noOfItems = endIndex - startIndex;
        if (noOfItems <= 0) {
            return EMPTY;
        }
        final StringBuilder buf = new StringBuilder(noOfItems * 16);
        for (int i = startIndex; i < endIndex; i++) {
            if (i > startIndex) {
                buf.append(separator);
            }
            buf.append(array[i]);
        }
        return buf.toString();
    }

    /**
     * <p>
     * Joins the elements of the provided array into a single String containing the provided list of elements.
     * </p>
     *
     * <p>
     * No delimiter is added before or after the list. Null objects or empty strings within the array are represented
     * by empty strings.
     * </p>
     *
     * <pre>
     * StringUtils.join(null, *)               = null
     * StringUtils.join([], *)                 = ""
     * StringUtils.join([null], *)             = ""
     * StringUtils.join([1, 2, 3], ';')  = "1;2;3"
     * StringUtils.join([1, 2, 3], null) = "123"
     * </pre>
     *
     * @param array
     *            the array of values to join together, may be null
     * @param separator
     *            the separator character to use
     * @param startIndex
     *            the first index to start joining from. It is an error to pass in an end index past the end of the
     *            array
     * @param endIndex
     *            the index to stop joining from (exclusive). It is an error to pass in an end index past the end of
     *            the array
     * @return the joined String, {@code null} if null array input
     * @since 3.2
     */
    public static String join(final byte[] array, final char separator, final int startIndex, final int endIndex) {
        if (array == null) {
            return null;
        }
        final int noOfItems = endIndex - startIndex;
        if (noOfItems <= 0) {
            return EMPTY;
        }
        final StringBuilder buf = new StringBuilder(noOfItems * 16);
        for (int i = startIndex; i < endIndex; i++) {
            if (i > startIndex) {
                buf.append(separator);
            }
            buf.append(array[i]);
        }
        return buf.toString();
    }

    /**
     * <p>
     * Joins the elements of the provided array into a single String containing the provided list of elements.
     * </p>
     *
     * <p>
     * No delimiter is added before or after the list. Null objects or empty strings within the array are represented
     * by empty strings.
     * </p>
     *
     * <pre>
     * StringUtils.join(null, *)               = null
     * StringUtils.join([], *)                 = ""
     * StringUtils.join([null], *)             = ""
     * StringUtils.join([1, 2, 3], ';')  = "1;2;3"
     * StringUtils.join([1, 2, 3], null) = "123"
     * </pre>
     *
     * @param array
     *            the array of values to join together, may be null
     * @param separator
     *            the separator character to use
     * @param startIndex
     *            the first index to start joining from. It is an error to pass in an end index past the end of the
     *            array
     * @param endIndex
     *            the index to stop joining from (exclusive). It is an error to pass in an end index past the end of
     *            the array
     * @return the joined String, {@code null} if null array input
     * @since 3.2
     */
    public static String join(final short[] array, final char separator, final int startIndex, final int endIndex) {
        if (array == null) {
            return null;
        }
        final int noOfItems = endIndex - startIndex;
        if (noOfItems <= 0) {
            return EMPTY;
        }
        final StringBuilder buf = new StringBuilder(noOfItems * 16);
        for (int i = startIndex; i < endIndex; i++) {
            if (i > startIndex) {
                buf.append(separator);
            }
            buf.append(array[i]);
        }
        return buf.toString();
    }

    /**
     * <p>
     * Joins the elements of the provided array into a single String containing the provided list of elements.
     * </p>
     *
     * <p>
     * No delimiter is added before or after the list. Null objects or empty strings within the array are represented
     * by empty strings.
     * </p>
     *
     * <pre>
     * StringUtils.join(null, *)               = null
     * StringUtils.join([], *)                 = ""
     * StringUtils.join([null], *)             = ""
     * StringUtils.join([1, 2, 3], ';')  = "1;2;3"
     * StringUtils.join([1, 2, 3], null) = "123"
     * </pre>
     *
     * @param array
     *            the array of values to join together, may be null
     * @param separator
     *            the separator character to use
     * @param startIndex
     *            the first index to start joining from. It is an error to pass in an end index past the end of the
     *            array
     * @param endIndex
     *            the index to stop joining from (exclusive). It is an error to pass in an end index past the end of
     *            the array
     * @return the joined String, {@code null} if null array input
     * @since 3.2
     */
    public static String join(final char[] array, final char separator, final int startIndex, final int endIndex) {
        if (array == null) {
            return null;
        }
        final int noOfItems = endIndex - startIndex;
        if (noOfItems <= 0) {
            return EMPTY;
        }
        final StringBuilder buf = new StringBuilder(noOfItems * 16);
        for (int i = startIndex; i < endIndex; i++) {
            if (i > startIndex) {
                buf.append(separator);
            }
            buf.append(array[i]);
        }
        return buf.toString();
    }

    /**
     * <p>
     * Joins the elements of the provided array into a single String containing the provided list of elements.
     * </p>
     *
     * <p>
     * No delimiter is added before or after the list. Null objects or empty strings within the array are represented
     * by empty strings.
     * </p>
     *
     * <pre>
     * StringUtils.join(null, *)               = null
     * StringUtils.join([], *)                 = ""
     * StringUtils.join([null], *)             = ""
     * StringUtils.join([1, 2, 3], ';')  = "1;2;3"
     * StringUtils.join([1, 2, 3], null) = "123"
     * </pre>
     *
     * @param array
     *            the array of values to join together, may be null
     * @param separator
     *            the separator character to use
     * @param startIndex
     *            the first index to start joining from. It is an error to pass in an end index past the end of the
     *            array
     * @param endIndex
     *            the index to stop joining from (exclusive). It is an error to pass in an end index past the end of
     *            the array
     * @return the joined String, {@code null} if null array input
     * @since 3.2
     */
    public static String join(final double[] array, final char separator, final int startIndex, final int endIndex) {
        if (array == null) {
            return null;
        }
        final int noOfItems = endIndex - startIndex;
        if (noOfItems <= 0) {
            return EMPTY;
        }
        final StringBuilder buf = new StringBuilder(noOfItems * 16);
        for (int i = startIndex; i < endIndex; i++) {
            if (i > startIndex) {
                buf.append(separator);
            }
            buf.append(array[i]);
        }
        return buf.toString();
    }

    /**
     * <p>
     * Joins the elements of the provided array into a single String containing the provided list of elements.
     * </p>
     *
     * <p>
     * No delimiter is added before or after the list. Null objects or empty strings within the array are represented
     * by empty strings.
     * </p>
     *
     * <pre>
     * StringUtils.join(null, *)               = null
     * StringUtils.join([], *)                 = ""
     * StringUtils.join([null], *)             = ""
     * StringUtils.join([1, 2, 3], ';')  = "1;2;3"
     * StringUtils.join([1, 2, 3], null) = "123"
     * </pre>
     *
     * @param array
     *            the array of values to join together, may be null
     * @param separator
     *            the separator character to use
     * @param startIndex
     *            the first index to start joining from. It is an error to pass in an end index past the end of the
     *            array
     * @param endIndex
     *            the index to stop joining from (exclusive). It is an error to pass in an end index past the end of
     *            the array
     * @return the joined String, {@code null} if null array input
     * @since 3.2
     */
    public static String join(final float[] array, final char separator, final int startIndex, final int endIndex) {
        if (array == null) {
            return null;
        }
        final int noOfItems = endIndex - startIndex;
        if (noOfItems <= 0) {
            return EMPTY;
        }
        final StringBuilder buf = new StringBuilder(noOfItems * 16);
        for (int i = startIndex; i < endIndex; i++) {
            if (i > startIndex) {
                buf.append(separator);
            }
            buf.append(array[i]);
        }
        return buf.toString();
    }


    /**
     * <p>Joins the elements of the provided array into a single String
     * containing the provided list of elements.</p>
     *
     * <p>No delimiter is added before or after the list.
     * A {@code null} separator is the same as an empty String ("").
     * Null objects or empty strings within the array are represented by
     * empty strings.</p>
     *
     * <pre>
     * StringUtils.join(null, *)                = null
     * StringUtils.join([], *)                  = ""
     * StringUtils.join([null], *)              = ""
     * StringUtils.join(["a", "b", "c"], "--")  = "a--b--c"
     * StringUtils.join(["a", "b", "c"], null)  = "abc"
     * StringUtils.join(["a", "b", "c"], "")    = "abc"
     * StringUtils.join([null, "", "a"], ',')   = ",,a"
     * </pre>
     *
     * @param array  the array of values to join together, may be null
     * @param separator  the separator character to use, null treated as ""
     * @return the joined String, {@code null} if null array input
     */
    public static String join(final Object[] array, final String separator) {
        if (array == null) {
            return null;
        }
        return join(array, separator, 0, array.length);
    }

    /**
     * <p>Joins the elements of the provided array into a single String
     * containing the provided list of elements.</p>
     *
     * <p>No delimiter is added before or after the list.
     * A {@code null} separator is the same as an empty String ("").
     * Null objects or empty strings within the array are represented by
     * empty strings.</p>
     *
     * <pre>
     * StringUtils.join(null, *, *, *)                = null
     * StringUtils.join([], *, *, *)                  = ""
     * StringUtils.join([null], *, *, *)              = ""
     * StringUtils.join(["a", "b", "c"], "--", 0, 3)  = "a--b--c"
     * StringUtils.join(["a", "b", "c"], "--", 1, 3)  = "b--c"
     * StringUtils.join(["a", "b", "c"], "--", 2, 3)  = "c"
     * StringUtils.join(["a", "b", "c"], "--", 2, 2)  = ""
     * StringUtils.join(["a", "b", "c"], null, 0, 3)  = "abc"
     * StringUtils.join(["a", "b", "c"], "", 0, 3)    = "abc"
     * StringUtils.join([null, "", "a"], ',', 0, 3)   = ",,a"
     * </pre>
     *
     * @param array  the array of values to join together, may be null
     * @param separator  the separator character to use, null treated as ""
     * @param startIndex the first index to start joining from.
     * @param endIndex the index to stop joining from (exclusive).
     * @return the joined String, {@code null} if null array input; or the empty string
     * if {@code endIndex - startIndex <= 0}. The number of joined entries is given by
     * {@code endIndex - startIndex}
     * @throws ArrayIndexOutOfBoundsException ife<br>
     * {@code startIndex < 0} or <br>
     * {@code startIndex >= array.length()} or <br>
     * {@code endIndex < 0} or <br>
     * {@code endIndex > array.length()}
     */
    public static String join(final Object[] array, String separator, final int startIndex, final int endIndex) {
        if (array == null) {
            return null;
        }
        if (separator == null) {
            separator = EMPTY;
        }

        // endIndex - startIndex > 0:   Len = NofStrings *(len(firstString) + len(separator))
        //           (Assuming that all Strings are roughly equally long)
        final int noOfItems = endIndex - startIndex;
        if (noOfItems <= 0) {
            return EMPTY;
        }

        final StringBuilder buf = new StringBuilder(noOfItems * 16);

        for (int i = startIndex; i < endIndex; i++) {
            if (i > startIndex) {
                buf.append(separator);
            }
            if (array[i] != null) {
                buf.append(array[i]);
            }
        }
        return buf.toString();
    }

    /**
     * <p>Joins the elements of the provided {@code Iterator} into
     * a single String containing the provided elements.</p>
     *
     * <p>No delimiter is added before or after the list. Null objects or empty
     * strings within the iteration are represented by empty strings.</p>
     *
     * <p>See the examples here: {@link #join(Object[],char)}. </p>
     *
     * @param iterator  the {@code Iterator} of values to join together, may be null
     * @param separator  the separator character to use
     * @return the joined String, {@code null} if null iterator input
     * @since 2.0
     */
    public static String join(final Iterator<?> iterator, final char separator) {

        // handle null, zero and one elements before building a buffer
        if (iterator == null) {
            return null;
        }
        if (!iterator.hasNext()) {
            return EMPTY;
        }
        final Object first = iterator.next();
        if (!iterator.hasNext()) {
            return Objects.toString(first, "");
        }

        // two or more elements
        final StringBuilder buf = new StringBuilder(256); // Java default is 16, probably too small
        if (first != null) {
            buf.append(first);
        }

        while (iterator.hasNext()) {
            buf.append(separator);
            final Object obj = iterator.next();
            if (obj != null) {
                buf.append(obj);
            }
        }

        return buf.toString();
    }

    /**
     * <p>Joins the elements of the provided {@code Iterator} into
     * a single String containing the provided elements.</p>
     *
     * <p>No delimiter is added before or after the list.
     * A {@code null} separator is the same as an empty String ("").</p>
     *
     * <p>See the examples here: {@link #join(Object[],String)}. </p>
     *
     * @param iterator  the {@code Iterator} of values to join together, may be null
     * @param separator  the separator character to use, null treated as ""
     * @return the joined String, {@code null} if null iterator input
     */
    public static String join(final Iterator<?> iterator, final String separator) {

        // handle null, zero and one elements before building a buffer
        if (iterator == null) {
            return null;
        }
        if (!iterator.hasNext()) {
            return EMPTY;
        }
        final Object first = iterator.next();
        if (!iterator.hasNext()) {
            return Objects.toString(first, "");
        }

        // two or more elements
        final StringBuilder buf = new StringBuilder(256); // Java default is 16, probably too small
        if (first != null) {
            buf.append(first);
        }

        while (iterator.hasNext()) {
            if (separator != null) {
                buf.append(separator);
            }
            final Object obj = iterator.next();
            if (obj != null) {
                buf.append(obj);
            }
        }
        return buf.toString();
    }

    /**
     * <p>Joins the elements of the provided {@code Iterable} into
     * a single String containing the provided elements.</p>
     *
     * <p>No delimiter is added before or after the list. Null objects or empty
     * strings within the iteration are represented by empty strings.</p>
     *
     * <p>See the examples here: {@link #join(Object[],char)}. </p>
     *
     * @param iterable  the {@code Iterable} providing the values to join together, may be null
     * @param separator  the separator character to use
     * @return the joined String, {@code null} if null iterator input
     * @since 2.3
     */
    public static String join(final Iterable<?> iterable, final char separator) {
        if (iterable == null) {
            return null;
        }
        return join(iterable.iterator(), separator);
    }

    /**
     * <p>Joins the elements of the provided {@code Iterable} into
     * a single String containing the provided elements.</p>
     *
     * <p>No delimiter is added before or after the list.
     * A {@code null} separator is the same as an empty String ("").</p>
     *
     * <p>See the examples here: {@link #join(Object[],String)}. </p>
     *
     * @param iterable  the {@code Iterable} providing the values to join together, may be null
     * @param separator  the separator character to use, null treated as ""
     * @return the joined String, {@code null} if null iterator input
     * @since 2.3
     */
    public static String join(final Iterable<?> iterable, final String separator) {
        if (iterable == null) {
            return null;
        }
        return join(iterable.iterator(), separator);
    }

    /**
     * <p>Joins the elements of the provided varargs into a
     * single String containing the provided elements.</p>
     *
     * <p>No delimiter is added before or after the list.
     * {@code null} elements and separator are treated as empty Strings ("").</p>
     *
     * <pre>
     * StringUtils.joinWith(",", {"a", "b"})        = "a,b"
     * StringUtils.joinWith(",", {"a", "b",""})     = "a,b,"
     * StringUtils.joinWith(",", {"a", null, "b"})  = "a,,b"
     * StringUtils.joinWith(null, {"a", "b"})       = "ab"
     * </pre>
     *
     * @param separator the separator character to use, null treated as ""
     * @param objects the varargs providing the values to join together. {@code null} elements are treated as ""
     * @return the joined String.
     * @throws java.lang.IllegalArgumentException if a null varargs is provided
     * @since 3.5
     */
    public static String joinWith(final String separator, final Object... objects) {
        if (objects == null) {
            throw new IllegalArgumentException("Object varargs must not be null");
        }

        final String sanitizedSeparator = defaultString(separator, StringUtils.EMPTY);

        final StringBuilder result = new StringBuilder();

        final Iterator<Object> iterator = Arrays.asList(objects).iterator();
        while (iterator.hasNext()) {
            final String value = Objects.toString(iterator.next(), "");
            result.append(value);

            if (iterator.hasNext()) {
                result.append(sanitizedSeparator);
            }
        }

        return result.toString();
    }

    // Delete
    //-----------------------------------------------------------------------
    /**
     * <p>Deletes all whitespaces from a String as defined by
     * {@link Character#isWhitespace(char)}.</p>
     *
     * <pre>
     * StringUtils.deleteWhitespace(null)         = null
     * StringUtils.deleteWhitespace("")           = ""
     * StringUtils.deleteWhitespace("abc")        = "abc"
     * StringUtils.deleteWhitespace("   ab  c  ") = "abc"
     * </pre>
     *
     * @param str  the String to delete whitespace from, may be null
     * @return the String without whitespaces, {@code null} if null String input
     */
    public static String deleteWhitespace(final String str) {
        if (isEmpty(str)) {
            return str;
        }
        final int sz = str.length();
        final char[] chs = new char[sz];
        int count = 0;
        for (int i = 0; i < sz; i++) {
            if (!Character.isWhitespace(str.charAt(i))) {
                chs[count++] = str.charAt(i);
            }
        }
        if (count == sz) {
            return str;
        }
        return new String(chs, 0, count);
    }

    // Remove
    //-----------------------------------------------------------------------
    /**
     * <p>Removes a substring only if it is at the beginning of a source string,
     * otherwise returns the source string.</p>
     *
     * <p>A {@code null} source string will return {@code null}.
     * An empty ("") source string will return the empty string.
     * A {@code null} search string will return the source string.</p>
     *
     * <pre>
     * StringUtils.removeStart(null, *)      = null
     * StringUtils.removeStart("", *)        = ""
     * StringUtils.removeStart(*, null)      = *
     * StringUtils.removeStart("www.domain.com", "www.")   = "domain.com"
     * StringUtils.removeStart("domain.com", "www.")       = "domain.com"
     * StringUtils.removeStart("www.domain.com", "domain") = "www.domain.com"
     * StringUtils.removeStart("abc", "")    = "abc"
     * </pre>
     *
     * @param str  the source String to search, may be null
     * @param remove  the String to search for and remove, may be null
     * @return the substring with the string removed if found,
     *  {@code null} if null String input
     * @since 2.1
     */
    public static String removeStart(final String str, final String remove) {
        if (isEmpty(str) || isEmpty(remove)) {
            return str;
        }
        if (str.startsWith(remove)){
            return str.substring(remove.length());
        }
        return str;
    }

    /**
     * <p>Case insensitive removal of a substring if it is at the beginning of a source string,
     * otherwise returns the source string.</p>
     *
     * <p>A {@code null} source string will return {@code null}.
     * An empty ("") source string will return the empty string.
     * A {@code null} search string will return the source string.</p>
     *
     * <pre>
     * StringUtils.removeStartIgnoreCase(null, *)      = null
     * StringUtils.removeStartIgnoreCase("", *)        = ""
     * StringUtils.removeStartIgnoreCase(*, null)      = *
     * StringUtils.removeStartIgnoreCase("www.domain.com", "www.")   = "domain.com"
     * StringUtils.removeStartIgnoreCase("www.domain.com", "WWW.")   = "domain.com"
     * StringUtils.removeStartIgnoreCase("domain.com", "www.")       = "domain.com"
     * StringUtils.removeStartIgnoreCase("www.domain.com", "domain") = "www.domain.com"
     * StringUtils.removeStartIgnoreCase("abc", "")    = "abc"
     * </pre>
     *
     * @param str  the source String to search, may be null
     * @param remove  the String to search for (case insensitive) and remove, may be null
     * @return the substring with the string removed if found,
     *  {@code null} if null String input
     * @since 2.4
     */
    public static String removeStartIgnoreCase(final String str, final String remove) {
        if (isEmpty(str) || isEmpty(remove)) {
            return str;
        }
        if (startsWithIgnoreCase(str, remove)) {
            return str.substring(remove.length());
        }
        return str;
    }

    /**
     * <p>Removes a substring only if it is at the end of a source string,
     * otherwise returns the source string.</p>
     *
     * <p>A {@code null} source string will return {@code null}.
     * An empty ("") source string will return the empty string.
     * A {@code null} search string will return the source string.</p>
     *
     * <pre>
     * StringUtils.removeEnd(null, *)      = null
     * StringUtils.removeEnd("", *)        = ""
     * StringUtils.removeEnd(*, null)      = *
     * StringUtils.removeEnd("www.domain.com", ".com.")  = "www.domain.com"
     * StringUtils.removeEnd("www.domain.com", ".com")   = "www.domain"
     * StringUtils.removeEnd("www.domain.com", "domain") = "www.domain.com"
     * StringUtils.removeEnd("abc", "")    = "abc"
     * </pre>
     *
     * @param str  the source String to search, may be null
     * @param remove  the String to search for and remove, may be null
     * @return the substring with the string removed if found,
     *  {@code null} if null String input
     * @since 2.1
     */
    public static String removeEnd(final String str, final String remove) {
        if (isEmpty(str) || isEmpty(remove)) {
            return str;
        }
        if (str.endsWith(remove)) {
            return str.substring(0, str.length() - remove.length());
        }
        return str;
    }

    /**
     * <p>Case insensitive removal of a substring if it is at the end of a source string,
     * otherwise returns the source string.</p>
     *
     * <p>A {@code null} source string will return {@code null}.
     * An empty ("") source string will return the empty string.
     * A {@code null} search string will return the source string.</p>
     *
     * <pre>
     * StringUtils.removeEndIgnoreCase(null, *)      = null
     * StringUtils.removeEndIgnoreCase("", *)        = ""
     * StringUtils.removeEndIgnoreCase(*, null)      = *
     * StringUtils.removeEndIgnoreCase("www.domain.com", ".com.")  = "www.domain.com"
     * StringUtils.removeEndIgnoreCase("www.domain.com", ".com")   = "www.domain"
     * StringUtils.removeEndIgnoreCase("www.domain.com", "domain") = "www.domain.com"
     * StringUtils.removeEndIgnoreCase("abc", "")    = "abc"
     * StringUtils.removeEndIgnoreCase("www.domain.com", ".COM") = "www.domain")
     * StringUtils.removeEndIgnoreCase("www.domain.COM", ".com") = "www.domain")
     * </pre>
     *
     * @param str  the source String to search, may be null
     * @param remove  the String to search for (case insensitive) and remove, may be null
     * @return the substring with the string removed if found,
     *  {@code null} if null String input
     * @since 2.4
     */
    public static String removeEndIgnoreCase(final String str, final String remove) {
        if (isEmpty(str) || isEmpty(remove)) {
            return str;
        }
        if (endsWithIgnoreCase(str, remove)) {
            return str.substring(0, str.length() - remove.length());
        }
        return str;
    }

    /**
     * <p>Removes all occurrences of a substring from within the source string.</p>
     *
     * <p>A {@code null} source string will return {@code null}.
     * An empty ("") source string will return the empty string.
     * A {@code null} remove string will return the source string.
     * An empty ("") remove string will return the source string.</p>
     *
     * <pre>
     * StringUtils.remove(null, *)        = null
     * StringUtils.remove("", *)          = ""
     * StringUtils.remove(*, null)        = *
     * StringUtils.remove(*, "")          = *
     * StringUtils.remove("queued", "ue") = "qd"
     * StringUtils.remove("queued", "zz") = "queued"
     * </pre>
     *
     * @param str  the source String to search, may be null
     * @param remove  the String to search for and remove, may be null
     * @return the substring with the string removed if found,
     *  {@code null} if null String input
     * @since 2.1
     */
    public static String remove(final String str, final String remove) {
        if (isEmpty(str) || isEmpty(remove)) {
            return str;
        }
        return replace(str, remove, EMPTY, -1);
    }

    /**
     * <p>
     * Case insensitive removal of all occurrences of a substring from within
     * the source string.
     * </p>
     *
     * <p>
     * A {@code null} source string will return {@code null}. An empty ("")
     * source string will return the empty string. A {@code null} remove string
     * will return the source string. An empty ("") remove string will return
     * the source string.
     * </p>
     *
     * <pre>
     * StringUtils.removeIgnoreCase(null, *)        = null
     * StringUtils.removeIgnoreCase("", *)          = ""
     * StringUtils.removeIgnoreCase(*, null)        = *
     * StringUtils.removeIgnoreCase(*, "")          = *
     * StringUtils.removeIgnoreCase("queued", "ue") = "qd"
     * StringUtils.removeIgnoreCase("queued", "zz") = "queued"
     * StringUtils.removeIgnoreCase("quEUed", "UE") = "qd"
     * StringUtils.removeIgnoreCase("queued", "zZ") = "queued"
     * </pre>
     *
     * @param str
     *            the source String to search, may be null
     * @param remove
     *            the String to search for (case insensitive) and remove, may be
     *            null
     * @return the substring with the string removed if found, {@code null} if
     *         null String input
     * @since 3.5
     */
    public static String removeIgnoreCase(final String str, final String remove) {
        if (isEmpty(str) || isEmpty(remove)) {
            return str;
        }
        return replaceIgnoreCase(str, remove, EMPTY, -1);
    }

    /**
     * <p>Removes all occurrences of a character from within the source string.</p>
     *
     * <p>A {@code null} source string will return {@code null}.
     * An empty ("") source string will return the empty string.</p>
     *
     * <pre>
     * StringUtils.remove(null, *)       = null
     * StringUtils.remove("", *)         = ""
     * StringUtils.remove("queued", 'u') = "qeed"
     * StringUtils.remove("queued", 'z') = "queued"
     * </pre>
     *
     * @param str  the source String to search, may be null
     * @param remove  the char to search for and remove, may be null
     * @return the substring with the char removed if found,
     *  {@code null} if null String input
     * @since 2.1
     */
    public static String remove(final String str, final char remove) {
        if (isEmpty(str) || str.indexOf(remove) == INDEX_NOT_FOUND) {
            return str;
        }
        final char[] chars = str.toCharArray();
        int pos = 0;
        for (int i = 0; i < chars.length; i++) {
            if (chars[i] != remove) {
                chars[pos++] = chars[i];
            }
        }
        return new String(chars, 0, pos);
    }

    /**
     * <p>Removes each substring of the text String that matches the given regular expression.</p>
     *
     * This method is a {@code null} safe equivalent to:
     * <ul>
     *  <li>{@code text.replaceAll(regex, StringUtils.EMPTY)}</li>
     *  <li>{@code Pattern.compile(regex).matcher(text).replaceAll(StringUtils.EMPTY)}</li>
     * </ul>
     *
     * <p>A {@code null} reference passed to this method is a no-op.</p>
     *
     * <p>Unlike in the {@link #removePattern(String, String)} method, the {@link Pattern#DOTALL} option
     * is NOT automatically added.
     * To use the DOTALL option prepend <code>"(?s)"</code> to the regex.
     * DOTALL is also know as single-line mode in Perl.</p>
     *
     * <pre>
     * StringUtils.removeAll(null, *)      = null
     * StringUtils.removeAll("any", null)  = "any"
     * StringUtils.removeAll("any", "")    = "any"
     * StringUtils.removeAll("any", ".*")  = ""
     * StringUtils.removeAll("any", ".+")  = ""
     * StringUtils.removeAll("abc", ".?")  = ""
     * StringUtils.removeAll("A&lt;__&gt;\n&lt;__&gt;B", "&lt;.*&gt;")      = "A\nB"
     * StringUtils.removeAll("A&lt;__&gt;\n&lt;__&gt;B", "(?s)&lt;.*&gt;")  = "AB"
     * StringUtils.removeAll("ABCabc123abc", "[a-z]")     = "ABC123"
     * </pre>
     *
     * @param text  text to remove from, may be null
     * @param regex  the regular expression to which this string is to be matched
     * @return  the text with any removes processed,
     *              {@code null} if null String input
     *
     * @throws  java.util.regex.PatternSyntaxException
     *              if the regular expression's syntax is invalid
     *
     * @see #replaceAll(String, String, String)
     * @see #removePattern(String, String)
     * @see String#replaceAll(String, String)
     * @see java.util.regex.Pattern
     * @see java.util.regex.Pattern#DOTALL
     * @since 3.5
     */
    public static String removeAll(final String text, final String regex) {
        return replaceAll(text, regex, StringUtils.EMPTY);
    }

    /**
     * <p>Removes the first substring of the text string that matches the given regular expression.</p>
     *
     * This method is a {@code null} safe equivalent to:
     * <ul>
     *  <li>{@code text.replaceFirst(regex, StringUtils.EMPTY)}</li>
     *  <li>{@code Pattern.compile(regex).matcher(text).replaceFirst(StringUtils.EMPTY)}</li>
     * </ul>
     *
     * <p>A {@code null} reference passed to this method is a no-op.</p>
     *
     * <p>The {@link Pattern#DOTALL} option is NOT automatically added.
     * To use the DOTALL option prepend <code>"(?s)"</code> to the regex.
     * DOTALL is also know as single-line mode in Perl.</p>
     *
     * <pre>
     * StringUtils.removeFirst(null, *)      = null
     * StringUtils.removeFirst("any", null)  = "any"
     * StringUtils.removeFirst("any", "")    = "any"
     * StringUtils.removeFirst("any", ".*")  = ""
     * StringUtils.removeFirst("any", ".+")  = ""
     * StringUtils.removeFirst("abc", ".?")  = "bc"
     * StringUtils.removeFirst("A&lt;__&gt;\n&lt;__&gt;B", "&lt;.*&gt;")      = "A\n&lt;__&gt;B"
     * StringUtils.removeFirst("A&lt;__&gt;\n&lt;__&gt;B", "(?s)&lt;.*&gt;")  = "AB"
     * StringUtils.removeFirst("ABCabc123", "[a-z]")          = "ABCbc123"
     * StringUtils.removeFirst("ABCabc123abc", "[a-z]+")      = "ABC123abc"
     * </pre>
     *
     * @param text  text to remove from, may be null
     * @param regex  the regular expression to which this string is to be matched
     * @return  the text with the first replacement processed,
     *              {@code null} if null String input
     *
     * @throws  java.util.regex.PatternSyntaxException
     *              if the regular expression's syntax is invalid
     *
     * @see #replaceFirst(String, String, String)
     * @see String#replaceFirst(String, String)
     * @see java.util.regex.Pattern
     * @see java.util.regex.Pattern#DOTALL
     * @since 3.5
     */
    public static String removeFirst(final String text, final String regex) {
        return replaceFirst(text, regex, StringUtils.EMPTY);
    }

    // Replacing
    //-----------------------------------------------------------------------
    /**
     * <p>Replaces a String with another String inside a larger String, once.</p>
     *
     * <p>A {@code null} reference passed to this method is a no-op.</p>
     *
     * <pre>
     * StringUtils.replaceOnce(null, *, *)        = null
     * StringUtils.replaceOnce("", *, *)          = ""
     * StringUtils.replaceOnce("any", null, *)    = "any"
     * StringUtils.replaceOnce("any", *, null)    = "any"
     * StringUtils.replaceOnce("any", "", *)      = "any"
     * StringUtils.replaceOnce("aba", "a", null)  = "aba"
     * StringUtils.replaceOnce("aba", "a", "")    = "ba"
     * StringUtils.replaceOnce("aba", "a", "z")   = "zba"
     * </pre>
     *
     * @see #replace(String text, String searchString, String replacement, int max)
     * @param text  text to search and replace in, may be null
     * @param searchString  the String to search for, may be null
     * @param replacement  the String to replace with, may be null
     * @return the text with any replacements processed,
     *  {@code null} if null String input
     */
    public static String replaceOnce(final String text, final String searchString, final String replacement) {
        return replace(text, searchString, replacement, 1);
    }

    /**
     * <p>Case insensitively replaces a String with another String inside a larger String, once.</p>
     *
     * <p>A {@code null} reference passed to this method is a no-op.</p>
     *
     * <pre>
     * StringUtils.replaceOnceIgnoreCase(null, *, *)        = null
     * StringUtils.replaceOnceIgnoreCase("", *, *)          = ""
     * StringUtils.replaceOnceIgnoreCase("any", null, *)    = "any"
     * StringUtils.replaceOnceIgnoreCase("any", *, null)    = "any"
     * StringUtils.replaceOnceIgnoreCase("any", "", *)      = "any"
     * StringUtils.replaceOnceIgnoreCase("aba", "a", null)  = "aba"
     * StringUtils.replaceOnceIgnoreCase("aba", "a", "")    = "ba"
     * StringUtils.replaceOnceIgnoreCase("aba", "a", "z")   = "zba"
     * StringUtils.replaceOnceIgnoreCase("FoOFoofoo", "foo", "") = "Foofoo"
     * </pre>
     *
     * @see #replaceIgnoreCase(String text, String searchString, String replacement, int max)
     * @param text  text to search and replace in, may be null
     * @param searchString  the String to search for (case insensitive), may be null
     * @param replacement  the String to replace with, may be null
     * @return the text with any replacements processed,
     *  {@code null} if null String input
     * @since 3.5
     */
    public static String replaceOnceIgnoreCase(final String text, final String searchString, final String replacement) {
        return replaceIgnoreCase(text, searchString, replacement, 1);
    }

    /**
     * <p>Replaces each substring of the source String that matches the given regular expression with the given
     * replacement using the {@link Pattern#DOTALL} option. DOTALL is also know as single-line mode in Perl.</p>
     *
     * This call is a {@code null} safe equivalent to:
     * <ul>
     * <li>{@code source.replaceAll(&quot;(?s)&quot; + regex, replacement)}</li>
     * <li>{@code Pattern.compile(regex, Pattern.DOTALL).matcher(source).replaceAll(replacement)}</li>
     * </ul>
     *
     * <p>A {@code null} reference passed to this method is a no-op.</p>
     *
     * <pre>
     * StringUtils.replacePattern(null, *, *)       = null
     * StringUtils.replacePattern("any", null, *)   = "any"
     * StringUtils.replacePattern("any", *, null)   = "any"
     * StringUtils.replacePattern("", "", "zzz")    = "zzz"
     * StringUtils.replacePattern("", ".*", "zzz")  = "zzz"
     * StringUtils.replacePattern("", ".+", "zzz")  = ""
     * StringUtils.replacePattern("&lt;__&gt;\n&lt;__&gt;", "&lt;.*&gt;", "z")       = "z"
     * StringUtils.replacePattern("ABCabc123", "[a-z]", "_")       = "ABC___123"
     * StringUtils.replacePattern("ABCabc123", "[^A-Z0-9]+", "_")  = "ABC_123"
     * StringUtils.replacePattern("ABCabc123", "[^A-Z0-9]+", "")   = "ABC123"
     * StringUtils.replacePattern("Lorem ipsum  dolor   sit", "( +)([a-z]+)", "_$2")  = "Lorem_ipsum_dolor_sit"
     * </pre>
     *
     * @param source
     *            the source string
     * @param regex
     *            the regular expression to which this string is to be matched
     * @param replacement
     *            the string to be substituted for each match
     * @return The resulting {@code String}
     * @see #replaceAll(String, String, String)
     * @see String#replaceAll(String, String)
     * @see Pattern#DOTALL
     * @since 3.2
     * @since 3.5 Changed {@code null} reference passed to this method is a no-op.
     */
    public static String replacePattern(final String source, final String regex, final String replacement) {
        if (source == null || regex == null || replacement == null) {
            return source;
        }
        return Pattern.compile(regex, Pattern.DOTALL).matcher(source).replaceAll(replacement);
    }

    /**
     * <p>Removes each substring of the source String that matches the given regular expression using the DOTALL option.
     * </p>
     *
     * This call is a {@code null} safe equivalent to:
     * <ul>
     * <li>{@code source.replaceAll(&quot;(?s)&quot; + regex, StringUtils.EMPTY)}</li>
     * <li>{@code Pattern.compile(regex, Pattern.DOTALL).matcher(source).replaceAll(StringUtils.EMPTY)}</li>
     * </ul>
     *
     * <p>A {@code null} reference passed to this method is a no-op.</p>
     *
     * <pre>
     * StringUtils.removePattern(null, *)       = null
     * StringUtils.removePattern("any", null)   = "any"
     * StringUtils.removePattern("A&lt;__&gt;\n&lt;__&gt;B", "&lt;.*&gt;")  = "AB"
     * StringUtils.removePattern("ABCabc123", "[a-z]")    = "ABC123"
     * </pre>
     *
     * @param source
     *            the source string
     * @param regex
     *            the regular expression to which this string is to be matched
     * @return The resulting {@code String}
     * @see #replacePattern(String, String, String)
     * @see String#replaceAll(String, String)
     * @see Pattern#DOTALL
     * @since 3.2
     * @since 3.5 Changed {@code null} reference passed to this method is a no-op.
     */
    public static String removePattern(final String source, final String regex) {
        return replacePattern(source, regex, StringUtils.EMPTY);
    }

    /**
     * <p>Replaces each substring of the text String that matches the given regular expression
     * with the given replacement.</p>
     *
     * This method is a {@code null} safe equivalent to:
     * <ul>
     *  <li>{@code text.replaceAll(regex, replacement)}</li>
     *  <li>{@code Pattern.compile(regex).matcher(text).replaceAll(replacement)}</li>
     * </ul>
     *
     * <p>A {@code null} reference passed to this method is a no-op.</p>
     *
     * <p>Unlike in the {@link #replacePattern(String, String, String)} method, the {@link Pattern#DOTALL} option
     * is NOT automatically added.
     * To use the DOTALL option prepend <code>"(?s)"</code> to the regex.
     * DOTALL is also know as single-line mode in Perl.</p>
     *
     * <pre>
     * StringUtils.replaceAll(null, *, *)       = null
     * StringUtils.replaceAll("any", null, *)   = "any"
     * StringUtils.replaceAll("any", *, null)   = "any"
     * StringUtils.replaceAll("", "", "zzz")    = "zzz"
     * StringUtils.replaceAll("", ".*", "zzz")  = "zzz"
     * StringUtils.replaceAll("", ".+", "zzz")  = ""
     * StringUtils.replaceAll("abc", "", "ZZ")  = "ZZaZZbZZcZZ"
     * StringUtils.replaceAll("&lt;__&gt;\n&lt;__&gt;", "&lt;.*&gt;", "z")      = "z\nz"
     * StringUtils.replaceAll("&lt;__&gt;\n&lt;__&gt;", "(?s)&lt;.*&gt;", "z")  = "z"
     * StringUtils.replaceAll("ABCabc123", "[a-z]", "_")       = "ABC___123"
     * StringUtils.replaceAll("ABCabc123", "[^A-Z0-9]+", "_")  = "ABC_123"
     * StringUtils.replaceAll("ABCabc123", "[^A-Z0-9]+", "")   = "ABC123"
     * StringUtils.replaceAll("Lorem ipsum  dolor   sit", "( +)([a-z]+)", "_$2")  = "Lorem_ipsum_dolor_sit"
     * </pre>
     *
     * @param text  text to search and replace in, may be null
     * @param regex  the regular expression to which this string is to be matched
     * @param replacement  the string to be substituted for each match
     * @return  the text with any replacements processed,
     *              {@code null} if null String input
     *
     * @throws  java.util.regex.PatternSyntaxException
     *              if the regular expression's syntax is invalid
     *
     * @see #replacePattern(String, String, String)
     * @see String#replaceAll(String, String)
     * @see java.util.regex.Pattern
     * @see java.util.regex.Pattern#DOTALL
     * @since 3.5
     */
    public static String replaceAll(final String text, final String regex, final String replacement) {
        if (text == null || regex == null|| replacement == null ) {
            return text;
        }
        return text.replaceAll(regex, replacement);
    }

    /**
     * <p>Replaces the first substring of the text string that matches the given regular expression
     * with the given replacement.</p>
     *
     * This method is a {@code null} safe equivalent to:
     * <ul>
     *  <li>{@code text.replaceFirst(regex, replacement)}</li>
     *  <li>{@code Pattern.compile(regex).matcher(text).replaceFirst(replacement)}</li>
     * </ul>
     *
     * <p>A {@code null} reference passed to this method is a no-op.</p>
     *
     * <p>The {@link Pattern#DOTALL} option is NOT automatically added.
     * To use the DOTALL option prepend <code>"(?s)"</code> to the regex.
     * DOTALL is also know as single-line mode in Perl.</p>
     *
     * <pre>
     * StringUtils.replaceFirst(null, *, *)       = null
     * StringUtils.replaceFirst("any", null, *)   = "any"
     * StringUtils.replaceFirst("any", *, null)   = "any"
     * StringUtils.replaceFirst("", "", "zzz")    = "zzz"
     * StringUtils.replaceFirst("", ".*", "zzz")  = "zzz"
     * StringUtils.replaceFirst("", ".+", "zzz")  = ""
     * StringUtils.replaceFirst("abc", "", "ZZ")  = "ZZabc"
     * StringUtils.replaceFirst("&lt;__&gt;\n&lt;__&gt;", "&lt;.*&gt;", "z")      = "z\n&lt;__&gt;"
     * StringUtils.replaceFirst("&lt;__&gt;\n&lt;__&gt;", "(?s)&lt;.*&gt;", "z")  = "z"
     * StringUtils.replaceFirst("ABCabc123", "[a-z]", "_")          = "ABC_bc123"
     * StringUtils.replaceFirst("ABCabc123abc", "[^A-Z0-9]+", "_")  = "ABC_123abc"
     * StringUtils.replaceFirst("ABCabc123abc", "[^A-Z0-9]+", "")   = "ABC123abc"
     * StringUtils.replaceFirst("Lorem ipsum  dolor   sit", "( +)([a-z]+)", "_$2")  = "Lorem_ipsum  dolor   sit"
     * </pre>
     *
     * @param text  text to search and replace in, may be null
     * @param regex  the regular expression to which this string is to be matched
     * @param replacement  the string to be substituted for the first match
     * @return  the text with the first replacement processed,
     *              {@code null} if null String input
     *
     * @throws  java.util.regex.PatternSyntaxException
     *              if the regular expression's syntax is invalid
     *
     * @see String#replaceFirst(String, String)
     * @see java.util.regex.Pattern
     * @see java.util.regex.Pattern#DOTALL
     * @since 3.5
     */
    public static String replaceFirst(final String text, final String regex, final String replacement) {
        if (text == null || regex == null|| replacement == null ) {
            return text;
        }
        return text.replaceFirst(regex, replacement);
    }

    /**
     * <p>Replaces all occurrences of a String within another String.</p>
     *
     * <p>A {@code null} reference passed to this method is a no-op.</p>
     *
     * <pre>
     * StringUtils.replace(null, *, *)        = null
     * StringUtils.replace("", *, *)          = ""
     * StringUtils.replace("any", null, *)    = "any"
     * StringUtils.replace("any", *, null)    = "any"
     * StringUtils.replace("any", "", *)      = "any"
     * StringUtils.replace("aba", "a", null)  = "aba"
     * StringUtils.replace("aba", "a", "")    = "b"
     * StringUtils.replace("aba", "a", "z")   = "zbz"
     * </pre>
     *
     * @see #replace(String text, String searchString, String replacement, int max)
     * @param text  text to search and replace in, may be null
     * @param searchString  the String to search for, may be null
     * @param replacement  the String to replace it with, may be null
     * @return the text with any replacements processed,
     *  {@code null} if null String input
     */
    public static String replace(final String text, final String searchString, final String replacement) {
        return replace(text, searchString, replacement, -1);
    }

    /**
    * <p>Case insensitively replaces all occurrences of a String within another String.</p>
    *
    * <p>A {@code null} reference passed to this method is a no-op.</p>
    *
    * <pre>
    * StringUtils.replaceIgnoreCase(null, *, *)        = null
    * StringUtils.replaceIgnoreCase("", *, *)          = ""
    * StringUtils.replaceIgnoreCase("any", null, *)    = "any"
    * StringUtils.replaceIgnoreCase("any", *, null)    = "any"
    * StringUtils.replaceIgnoreCase("any", "", *)      = "any"
    * StringUtils.replaceIgnoreCase("aba", "a", null)  = "aba"
    * StringUtils.replaceIgnoreCase("abA", "A", "")    = "b"
    * StringUtils.replaceIgnoreCase("aba", "A", "z")   = "zbz"
    * </pre>
    *
    * @see #replaceIgnoreCase(String text, String searchString, String replacement, int max)
    * @param text  text to search and replace in, may be null
    * @param searchString  the String to search for (case insensitive), may be null
    * @param replacement  the String to replace it with, may be null
    * @return the text with any replacements processed,
    *  {@code null} if null String input
    * @since 3.5
    */
   public static String replaceIgnoreCase(final String text, final String searchString, final String replacement) {
       return replaceIgnoreCase(text, searchString, replacement, -1);
   }

    /**
     * <p>Replaces a String with another String inside a larger String,
     * for the first {@code max} values of the search String.</p>
     *
     * <p>A {@code null} reference passed to this method is a no-op.</p>
     *
     * <pre>
     * StringUtils.replace(null, *, *, *)         = null
     * StringUtils.replace("", *, *, *)           = ""
     * StringUtils.replace("any", null, *, *)     = "any"
     * StringUtils.replace("any", *, null, *)     = "any"
     * StringUtils.replace("any", "", *, *)       = "any"
     * StringUtils.replace("any", *, *, 0)        = "any"
     * StringUtils.replace("abaa", "a", null, -1) = "abaa"
     * StringUtils.replace("abaa", "a", "", -1)   = "b"
     * StringUtils.replace("abaa", "a", "z", 0)   = "abaa"
     * StringUtils.replace("abaa", "a", "z", 1)   = "zbaa"
     * StringUtils.replace("abaa", "a", "z", 2)   = "zbza"
     * StringUtils.replace("abaa", "a", "z", -1)  = "zbzz"
     * </pre>
     *
     * @param text  text to search and replace in, may be null
     * @param searchString  the String to search for, may be null
     * @param replacement  the String to replace it with, may be null
     * @param max  maximum number of values to replace, or {@code -1} if no maximum
     * @return the text with any replacements processed,
     *  {@code null} if null String input
     */
    public static String replace(final String text, final String searchString, final String replacement, final int max) {
        return replace(text, searchString, replacement, max, false);
    }

    /**
     * <p>Replaces a String with another String inside a larger String,
     * for the first {@code max} values of the search String,
     * case sensitively/insensisitively based on {@code ignoreCase} value.</p>
     *
     * <p>A {@code null} reference passed to this method is a no-op.</p>
     *
     * <pre>
     * StringUtils.replace(null, *, *, *, false)         = null
     * StringUtils.replace("", *, *, *, false)           = ""
     * StringUtils.replace("any", null, *, *, false)     = "any"
     * StringUtils.replace("any", *, null, *, false)     = "any"
     * StringUtils.replace("any", "", *, *, false)       = "any"
     * StringUtils.replace("any", *, *, 0, false)        = "any"
     * StringUtils.replace("abaa", "a", null, -1, false) = "abaa"
     * StringUtils.replace("abaa", "a", "", -1, false)   = "b"
     * StringUtils.replace("abaa", "a", "z", 0, false)   = "abaa"
     * StringUtils.replace("abaa", "A", "z", 1, false)   = "abaa"
     * StringUtils.replace("abaa", "A", "z", 1, true)   = "zbaa"
     * StringUtils.replace("abAa", "a", "z", 2, true)   = "zbza"
     * StringUtils.replace("abAa", "a", "z", -1, true)  = "zbzz"
     * </pre>
     *
     * @param text  text to search and replace in, may be null
     * @param searchString  the String to search for (case insensitive), may be null
     * @param replacement  the String to replace it with, may be null
     * @param max  maximum number of values to replace, or {@code -1} if no maximum
     * @param ignoreCase if true replace is case insensitive, otherwise case sensitive
     * @return the text with any replacements processed,
     *  {@code null} if null String input
     */
     private static String replace(final String text, String searchString, final String replacement, int max, final boolean ignoreCase) {
         if (isEmpty(text) || isEmpty(searchString) || replacement == null || max == 0) {
             return text;
         }
         String searchText = text;
         if (ignoreCase) {
             searchText = text.toLowerCase();
             searchString = searchString.toLowerCase();
         }
         int start = 0;
         int end = searchText.indexOf(searchString, start);
         if (end == INDEX_NOT_FOUND) {
             return text;
         }
         final int replLength = searchString.length();
         int increase = replacement.length() - replLength;
         increase = increase < 0 ? 0 : increase;
         increase *= max < 0 ? 16 : max > 64 ? 64 : max;
         final StringBuilder buf = new StringBuilder(text.length() + increase);
         while (end != INDEX_NOT_FOUND) {
             buf.append(text.substring(start, end)).append(replacement);
             start = end + replLength;
             if (--max == 0) {
                 break;
             }
             end = searchText.indexOf(searchString, start);
         }
         buf.append(text.substring(start));
         return buf.toString();
     }

    /**
     * <p>Case insensitively replaces a String with another String inside a larger String,
     * for the first {@code max} values of the search String.</p>
     *
     * <p>A {@code null} reference passed to this method is a no-op.</p>
     *
     * <pre>
     * StringUtils.replaceIgnoreCase(null, *, *, *)         = null
     * StringUtils.replaceIgnoreCase("", *, *, *)           = ""
     * StringUtils.replaceIgnoreCase("any", null, *, *)     = "any"
     * StringUtils.replaceIgnoreCase("any", *, null, *)     = "any"
     * StringUtils.replaceIgnoreCase("any", "", *, *)       = "any"
     * StringUtils.replaceIgnoreCase("any", *, *, 0)        = "any"
     * StringUtils.replaceIgnoreCase("abaa", "a", null, -1) = "abaa"
     * StringUtils.replaceIgnoreCase("abaa", "a", "", -1)   = "b"
     * StringUtils.replaceIgnoreCase("abaa", "a", "z", 0)   = "abaa"
     * StringUtils.replaceIgnoreCase("abaa", "A", "z", 1)   = "zbaa"
     * StringUtils.replaceIgnoreCase("abAa", "a", "z", 2)   = "zbza"
     * StringUtils.replaceIgnoreCase("abAa", "a", "z", -1)  = "zbzz"
     * </pre>
     *
     * @param text  text to search and replace in, may be null
     * @param searchString  the String to search for (case insensitive), may be null
     * @param replacement  the String to replace it with, may be null
     * @param max  maximum number of values to replace, or {@code -1} if no maximum
     * @return the text with any replacements processed,
     *  {@code null} if null String input
     * @since 3.5
     */
    public static String replaceIgnoreCase(final String text, final String searchString, final String replacement, final int max) {
        return replace(text, searchString, replacement, max, true);
    }

    /**
     * <p>
     * Replaces all occurrences of Strings within another String.
     * </p>
     *
     * <p>
     * A {@code null} reference passed to this method is a no-op, or if
     * any "search string" or "string to replace" is null, that replace will be
     * ignored. This will not repeat. For repeating replaces, call the
     * overloaded method.
     * </p>
     *
     * <pre>
     *  StringUtils.replaceEach(null, *, *)        = null
     *  StringUtils.replaceEach("", *, *)          = ""
     *  StringUtils.replaceEach("aba", null, null) = "aba"
     *  StringUtils.replaceEach("aba", new String[0], null) = "aba"
     *  StringUtils.replaceEach("aba", null, new String[0]) = "aba"
     *  StringUtils.replaceEach("aba", new String[]{"a"}, null)  = "aba"
     *  StringUtils.replaceEach("aba", new String[]{"a"}, new String[]{""})  = "b"
     *  StringUtils.replaceEach("aba", new String[]{null}, new String[]{"a"})  = "aba"
     *  StringUtils.replaceEach("abcde", new String[]{"ab", "d"}, new String[]{"w", "t"})  = "wcte"
     *  (example of how it does not repeat)
     *  StringUtils.replaceEach("abcde", new String[]{"ab", "d"}, new String[]{"d", "t"})  = "dcte"
     * </pre>
     *
     * @param text
     *            text to search and replace in, no-op if null
     * @param searchList
     *            the Strings to search for, no-op if null
     * @param replacementList
     *            the Strings to replace them with, no-op if null
     * @return the text with any replacements processed, {@code null} if
     *         null String input
     * @throws IllegalArgumentException
     *             if the lengths of the arrays are not the same (null is ok,
     *             and/or size 0)
     * @since 2.4
     */
    public static String replaceEach(final String text, final String[] searchList, final String[] replacementList) {
        return replaceEach(text, searchList, replacementList, false, 0);
    }

    /**
     * <p>
     * Replaces all occurrences of Strings within another String.
     * </p>
     *
     * <p>
     * A {@code null} reference passed to this method is a no-op, or if
     * any "search string" or "string to replace" is null, that replace will be
     * ignored.
     * </p>
     *
     * <pre>
     *  StringUtils.replaceEachRepeatedly(null, *, *) = null
     *  StringUtils.replaceEachRepeatedly("", *, *) = ""
     *  StringUtils.replaceEachRepeatedly("aba", null, null) = "aba"
     *  StringUtils.replaceEachRepeatedly("aba", new String[0], null) = "aba"
     *  StringUtils.replaceEachRepeatedly("aba", null, new String[0]) = "aba"
     *  StringUtils.replaceEachRepeatedly("aba", new String[]{"a"}, null) = "aba"
     *  StringUtils.replaceEachRepeatedly("aba", new String[]{"a"}, new String[]{""}) = "b"
     *  StringUtils.replaceEachRepeatedly("aba", new String[]{null}, new String[]{"a"}) = "aba"
     *  StringUtils.replaceEachRepeatedly("abcde", new String[]{"ab", "d"}, new String[]{"w", "t"}) = "wcte"
     *  (example of how it repeats)
     *  StringUtils.replaceEachRepeatedly("abcde", new String[]{"ab", "d"}, new String[]{"d", "t"}) = "tcte"
     *  StringUtils.replaceEachRepeatedly("abcde", new String[]{"ab", "d"}, new String[]{"d", "ab"}) = IllegalStateException
     * </pre>
     *
     * @param text
     *            text to search and replace in, no-op if null
     * @param searchList
     *            the Strings to search for, no-op if null
     * @param replacementList
     *            the Strings to replace them with, no-op if null
     * @return the text with any replacements processed, {@code null} if
     *         null String input
     * @throws IllegalStateException
     *             if the search is repeating and there is an endless loop due
     *             to outputs of one being inputs to another
     * @throws IllegalArgumentException
     *             if the lengths of the arrays are not the same (null is ok,
     *             and/or size 0)
     * @since 2.4
     */
    public static String replaceEachRepeatedly(final String text, final String[] searchList, final String[] replacementList) {
        // timeToLive should be 0 if not used or nothing to replace, else it's
        // the length of the replace array
        final int timeToLive = searchList == null ? 0 : searchList.length;
        return replaceEach(text, searchList, replacementList, true, timeToLive);
    }

    /**
     * <p>
     * Replace all occurrences of Strings within another String.
     * This is a private recursive helper method for {@link #replaceEachRepeatedly(String, String[], String[])} and
     * {@link #replaceEach(String, String[], String[])}
     * </p>
     *
     * <p>
     * A {@code null} reference passed to this method is a no-op, or if
     * any "search string" or "string to replace" is null, that replace will be
     * ignored.
     * </p>
     *
     * <pre>
     *  StringUtils.replaceEach(null, *, *, *, *) = null
     *  StringUtils.replaceEach("", *, *, *, *) = ""
     *  StringUtils.replaceEach("aba", null, null, *, *) = "aba"
     *  StringUtils.replaceEach("aba", new String[0], null, *, *) = "aba"
     *  StringUtils.replaceEach("aba", null, new String[0], *, *) = "aba"
     *  StringUtils.replaceEach("aba", new String[]{"a"}, null, *, *) = "aba"
     *  StringUtils.replaceEach("aba", new String[]{"a"}, new String[]{""}, *, >=0) = "b"
     *  StringUtils.replaceEach("aba", new String[]{null}, new String[]{"a"}, *, >=0) = "aba"
     *  StringUtils.replaceEach("abcde", new String[]{"ab", "d"}, new String[]{"w", "t"}, *, >=0) = "wcte"
     *  (example of how it repeats)
     *  StringUtils.replaceEach("abcde", new String[]{"ab", "d"}, new String[]{"d", "t"}, false, >=0) = "dcte"
     *  StringUtils.replaceEach("abcde", new String[]{"ab", "d"}, new String[]{"d", "t"}, true, >=2) = "tcte"
     *  StringUtils.replaceEach("abcde", new String[]{"ab", "d"}, new String[]{"d", "ab"}, *, *) = IllegalStateException
     * </pre>
     *
     * @param text
     *            text to search and replace in, no-op if null
     * @param searchList
     *            the Strings to search for, no-op if null
     * @param replacementList
     *            the Strings to replace them with, no-op if null
     * @param repeat if true, then replace repeatedly
     *       until there are no more possible replacements or timeToLive < 0
     * @param timeToLive
     *            if less than 0 then there is a circular reference and endless
     *            loop
     * @return the text with any replacements processed, {@code null} if
     *         null String input
     * @throws IllegalStateException
     *             if the search is repeating and there is an endless loop due
     *             to outputs of one being inputs to another
     * @throws IllegalArgumentException
     *             if the lengths of the arrays are not the same (null is ok,
     *             and/or size 0)
     * @since 2.4
     */
    private static String replaceEach(
            final String text, final String[] searchList, final String[] replacementList, final boolean repeat, final int timeToLive) {

        // mchyzer Performance note: This creates very few new objects (one major goal)
        // let me know if there are performance requests, we can create a harness to measure

        if (text == null || text.isEmpty() || searchList == null ||
                searchList.length == 0 || replacementList == null || replacementList.length == 0) {
            return text;
        }

        // if recursing, this shouldn't be less than 0
        if (timeToLive < 0) {
            throw new IllegalStateException("Aborting to protect against StackOverflowError - " +
                                            "output of one loop is the input of another");
        }

        final int searchLength = searchList.length;
        final int replacementLength = replacementList.length;

        // make sure lengths are ok, these need to be equal
        if (searchLength != replacementLength) {
            throw new IllegalArgumentException("Search and Replace array lengths don't match: "
                + searchLength
                + " vs "
                + replacementLength);
        }

        // keep track of which still have matches
        final boolean[] noMoreMatchesForReplIndex = new boolean[searchLength];

        // index on index that the match was found
        int textIndex = -1;
        int replaceIndex = -1;
        int tempIndex = -1;

        // index of replace array that will replace the search string found
        // NOTE: logic duplicated below START
        for (int i = 0; i < searchLength; i++) {
            if (noMoreMatchesForReplIndex[i] || searchList[i] == null ||
                    searchList[i].isEmpty() || replacementList[i] == null) {
                continue;
            }
            tempIndex = text.indexOf(searchList[i]);

            // see if we need to keep searching for this
            if (tempIndex == -1) {
                noMoreMatchesForReplIndex[i] = true;
            } else {
                if (textIndex == -1 || tempIndex < textIndex) {
                    textIndex = tempIndex;
                    replaceIndex = i;
                }
            }
        }
        // NOTE: logic mostly below END

        // no search strings found, we are done
        if (textIndex == -1) {
            return text;
        }

        int start = 0;

        // get a good guess on the size of the result buffer so it doesn't have to double if it goes over a bit
        int increase = 0;

        // count the replacement text elements that are larger than their corresponding text being replaced
        for (int i = 0; i < searchList.length; i++) {
            if (searchList[i] == null || replacementList[i] == null) {
                continue;
            }
            final int greater = replacementList[i].length() - searchList[i].length();
            if (greater > 0) {
                increase += 3 * greater; // assume 3 matches
            }
        }
        // have upper-bound at 20% increase, then let Java take over
        increase = Math.min(increase, text.length() / 5);

        final StringBuilder buf = new StringBuilder(text.length() + increase);

        while (textIndex != -1) {

            for (int i = start; i < textIndex; i++) {
                buf.append(text.charAt(i));
            }
            buf.append(replacementList[replaceIndex]);

            start = textIndex + searchList[replaceIndex].length();

            textIndex = -1;
            replaceIndex = -1;
            tempIndex = -1;
            // find the next earliest match
            // NOTE: logic mostly duplicated above START
            for (int i = 0; i < searchLength; i++) {
                if (noMoreMatchesForReplIndex[i] || searchList[i] == null ||
                        searchList[i].isEmpty() || replacementList[i] == null) {
                    continue;
                }
                tempIndex = text.indexOf(searchList[i], start);

                // see if we need to keep searching for this
                if (tempIndex == -1) {
                    noMoreMatchesForReplIndex[i] = true;
                } else {
                    if (textIndex == -1 || tempIndex < textIndex) {
                        textIndex = tempIndex;
                        replaceIndex = i;
                    }
                }
            }
            // NOTE: logic duplicated above END

        }
        final int textLength = text.length();
        for (int i = start; i < textLength; i++) {
            buf.append(text.charAt(i));
        }
        final String result = buf.toString();
        if (!repeat) {
            return result;
        }

        return replaceEach(result, searchList, replacementList, repeat, timeToLive - 1);
    }

    // Replace, character based
    //-----------------------------------------------------------------------
    /**
     * <p>Replaces all occurrences of a character in a String with another.
     * This is a null-safe version of {@link String#replace(char, char)}.</p>
     *
     * <p>A {@code null} string input returns {@code null}.
     * An empty ("") string input returns an empty string.</p>
     *
     * <pre>
     * StringUtils.replaceChars(null, *, *)        = null
     * StringUtils.replaceChars("", *, *)          = ""
     * StringUtils.replaceChars("abcba", 'b', 'y') = "aycya"
     * StringUtils.replaceChars("abcba", 'z', 'y') = "abcba"
     * </pre>
     *
     * @param str  String to replace characters in, may be null
     * @param searchChar  the character to search for, may be null
     * @param replaceChar  the character to replace, may be null
     * @return modified String, {@code null} if null string input
     * @since 2.0
     */
    public static String replaceChars(final String str, final char searchChar, final char replaceChar) {
        if (str == null) {
            return null;
        }
        return str.replace(searchChar, replaceChar);
    }

    /**
     * <p>Replaces multiple characters in a String in one go.
     * This method can also be used to delete characters.</p>
     *
     * <p>For example:<br>
     * <code>replaceChars(&quot;hello&quot;, &quot;ho&quot;, &quot;jy&quot;) = jelly</code>.</p>
     *
     * <p>A {@code null} string input returns {@code null}.
     * An empty ("") string input returns an empty string.
     * A null or empty set of search characters returns the input string.</p>
     *
     * <p>The length of the search characters should normally equal the length
     * of the replace characters.
     * If the search characters is longer, then the extra search characters
     * are deleted.
     * If the search characters is shorter, then the extra replace characters
     * are ignored.</p>
     *
     * <pre>
     * StringUtils.replaceChars(null, *, *)           = null
     * StringUtils.replaceChars("", *, *)             = ""
     * StringUtils.replaceChars("abc", null, *)       = "abc"
     * StringUtils.replaceChars("abc", "", *)         = "abc"
     * StringUtils.replaceChars("abc", "b", null)     = "ac"
     * StringUtils.replaceChars("abc", "b", "")       = "ac"
     * StringUtils.replaceChars("abcba", "bc", "yz")  = "ayzya"
     * StringUtils.replaceChars("abcba", "bc", "y")   = "ayya"
     * StringUtils.replaceChars("abcba", "bc", "yzx") = "ayzya"
     * </pre>
     *
     * @param str  String to replace characters in, may be null
     * @param searchChars  a set of characters to search for, may be null
     * @param replaceChars  a set of characters to replace, may be null
     * @return modified String, {@code null} if null string input
     * @since 2.0
     */
    public static String replaceChars(final String str, final String searchChars, String replaceChars) {
        if (isEmpty(str) || isEmpty(searchChars)) {
            return str;
        }
        if (replaceChars == null) {
            replaceChars = EMPTY;
        }
        boolean modified = false;
        final int replaceCharsLength = replaceChars.length();
        final int strLength = str.length();
        final StringBuilder buf = new StringBuilder(strLength);
        for (int i = 0; i < strLength; i++) {
            final char ch = str.charAt(i);
            final int index = searchChars.indexOf(ch);
            if (index >= 0) {
                modified = true;
                if (index < replaceCharsLength) {
                    buf.append(replaceChars.charAt(index));
                }
            } else {
                buf.append(ch);
            }
        }
        if (modified) {
            return buf.toString();
        }
        return str;
    }

    // Overlay
    //-----------------------------------------------------------------------
    /**
     * <p>Overlays part of a String with another String.</p>
     *
     * <p>A {@code null} string input returns {@code null}.
     * A negative index is treated as zero.
     * An index greater than the string length is treated as the string length.
     * The start index is always the smaller of the two indices.</p>
     *
     * <pre>
     * StringUtils.overlay(null, *, *, *)            = null
     * StringUtils.overlay("", "abc", 0, 0)          = "abc"
     * StringUtils.overlay("abcdef", null, 2, 4)     = "abef"
     * StringUtils.overlay("abcdef", "", 2, 4)       = "abef"
     * StringUtils.overlay("abcdef", "", 4, 2)       = "abef"
     * StringUtils.overlay("abcdef", "zzzz", 2, 4)   = "abzzzzef"
     * StringUtils.overlay("abcdef", "zzzz", 4, 2)   = "abzzzzef"
     * StringUtils.overlay("abcdef", "zzzz", -1, 4)  = "zzzzef"
     * StringUtils.overlay("abcdef", "zzzz", 2, 8)   = "abzzzz"
     * StringUtils.overlay("abcdef", "zzzz", -2, -3) = "zzzzabcdef"
     * StringUtils.overlay("abcdef", "zzzz", 8, 10)  = "abcdefzzzz"
     * </pre>
     *
     * @param str  the String to do overlaying in, may be null
     * @param overlay  the String to overlay, may be null
     * @param start  the position to start overlaying at
     * @param end  the position to stop overlaying before
     * @return overlayed String, {@code null} if null String input
     * @since 2.0
     */
    public static String overlay(final String str, String overlay, int start, int end) {
        if (str == null) {
            return null;
        }
        if (overlay == null) {
            overlay = EMPTY;
        }
        final int len = str.length();
        if (start < 0) {
            start = 0;
        }
        if (start > len) {
            start = len;
        }
        if (end < 0) {
            end = 0;
        }
        if (end > len) {
            end = len;
        }
        if (start > end) {
            final int temp = start;
            start = end;
            end = temp;
        }
        return str.substring(0, start) +
            overlay +
            str.substring(end);
    }

    // Chomping
    //-----------------------------------------------------------------------
    /**
     * <p>Removes one newline from end of a String if it's there,
     * otherwise leave it alone.  A newline is &quot;{@code \n}&quot;,
     * &quot;{@code \r}&quot;, or &quot;{@code \r\n}&quot;.</p>
     *
     * <p>NOTE: This method changed in 2.0.
     * It now more closely matches Perl chomp.</p>
     *
     * <pre>
     * StringUtils.chomp(null)          = null
     * StringUtils.chomp("")            = ""
     * StringUtils.chomp("abc \r")      = "abc "
     * StringUtils.chomp("abc\n")       = "abc"
     * StringUtils.chomp("abc\r\n")     = "abc"
     * StringUtils.chomp("abc\r\n\r\n") = "abc\r\n"
     * StringUtils.chomp("abc\n\r")     = "abc\n"
     * StringUtils.chomp("abc\n\rabc")  = "abc\n\rabc"
     * StringUtils.chomp("\r")          = ""
     * StringUtils.chomp("\n")          = ""
     * StringUtils.chomp("\r\n")        = ""
     * </pre>
     *
     * @param str  the String to chomp a newline from, may be null
     * @return String without newline, {@code null} if null String input
     */
    public static String chomp(final String str) {
        if (isEmpty(str)) {
            return str;
        }

        if (str.length() == 1) {
            final char ch = str.charAt(0);
            if (ch == CharUtils.CR || ch == CharUtils.LF) {
                return EMPTY;
            }
            return str;
        }

        int lastIdx = str.length() - 1;
        final char last = str.charAt(lastIdx);

        if (last == CharUtils.LF) {
            if (str.charAt(lastIdx - 1) == CharUtils.CR) {
                lastIdx--;
            }
        } else if (last != CharUtils.CR) {
            lastIdx++;
        }
        return str.substring(0, lastIdx);
    }

    /**
     * <p>Removes {@code separator} from the end of
     * {@code str} if it's there, otherwise leave it alone.</p>
     *
     * <p>NOTE: This method changed in version 2.0.
     * It now more closely matches Perl chomp.
     * For the previous behavior, use {@link #substringBeforeLast(String, String)}.
     * This method uses {@link String#endsWith(String)}.</p>
     *
     * <pre>
     * StringUtils.chomp(null, *)         = null
     * StringUtils.chomp("", *)           = ""
     * StringUtils.chomp("foobar", "bar") = "foo"
     * StringUtils.chomp("foobar", "baz") = "foobar"
     * StringUtils.chomp("foo", "foo")    = ""
     * StringUtils.chomp("foo ", "foo")   = "foo "
     * StringUtils.chomp(" foo", "foo")   = " "
     * StringUtils.chomp("foo", "foooo")  = "foo"
     * StringUtils.chomp("foo", "")       = "foo"
     * StringUtils.chomp("foo", null)     = "foo"
     * </pre>
     *
     * @param str  the String to chomp from, may be null
     * @param separator  separator String, may be null
     * @return String without trailing separator, {@code null} if null String input
     * @deprecated This feature will be removed in Lang 4.0, use {@link StringUtils#removeEnd(String, String)} instead
     */
    @Deprecated
    public static String chomp(final String str, final String separator) {
        return removeEnd(str,separator);
    }

    // Chopping
    //-----------------------------------------------------------------------
    /**
     * <p>Remove the last character from a String.</p>
     *
     * <p>If the String ends in {@code \r\n}, then remove both
     * of them.</p>
     *
     * <pre>
     * StringUtils.chop(null)          = null
     * StringUtils.chop("")            = ""
     * StringUtils.chop("abc \r")      = "abc "
     * StringUtils.chop("abc\n")       = "abc"
     * StringUtils.chop("abc\r\n")     = "abc"
     * StringUtils.chop("abc")         = "ab"
     * StringUtils.chop("abc\nabc")    = "abc\nab"
     * StringUtils.chop("a")           = ""
     * StringUtils.chop("\r")          = ""
     * StringUtils.chop("\n")          = ""
     * StringUtils.chop("\r\n")        = ""
     * </pre>
     *
     * @param str  the String to chop last character from, may be null
     * @return String without last character, {@code null} if null String input
     */
    public static String chop(final String str) {
        if (str == null) {
            return null;
        }
        final int strLen = str.length();
        if (strLen < 2) {
            return EMPTY;
        }
        final int lastIdx = strLen - 1;
        final String ret = str.substring(0, lastIdx);
        final char last = str.charAt(lastIdx);
        if (last == CharUtils.LF && ret.charAt(lastIdx - 1) == CharUtils.CR) {
            return ret.substring(0, lastIdx - 1);
        }
        return ret;
    }

    // Conversion
    //-----------------------------------------------------------------------

    // Padding
    //-----------------------------------------------------------------------
    /**
     * <p>Repeat a String {@code repeat} times to form a
     * new String.</p>
     *
     * <pre>
     * StringUtils.repeat(null, 2) = null
     * StringUtils.repeat("", 0)   = ""
     * StringUtils.repeat("", 2)   = ""
     * StringUtils.repeat("a", 3)  = "aaa"
     * StringUtils.repeat("ab", 2) = "abab"
     * StringUtils.repeat("a", -2) = ""
     * </pre>
     *
     * @param str  the String to repeat, may be null
     * @param repeat  number of times to repeat str, negative treated as zero
     * @return a new String consisting of the original String repeated,
     *  {@code null} if null String input
     */
    public static String repeat(final String str, final int repeat) {
        // Performance tuned for 2.0 (JDK1.4)

        if (str == null) {
            return null;
        }
        if (repeat <= 0) {
            return EMPTY;
        }
        final int inputLength = str.length();
        if (repeat == 1 || inputLength == 0) {
            return str;
        }
        if (inputLength == 1 && repeat <= PAD_LIMIT) {
            return repeat(str.charAt(0), repeat);
        }

        final int outputLength = inputLength * repeat;
        switch (inputLength) {
            case 1 :
                return repeat(str.charAt(0), repeat);
            case 2 :
                final char ch0 = str.charAt(0);
                final char ch1 = str.charAt(1);
                final char[] output2 = new char[outputLength];
                for (int i = repeat * 2 - 2; i >= 0; i--, i--) {
                    output2[i] = ch0;
                    output2[i + 1] = ch1;
                }
                return new String(output2);
            default :
                final StringBuilder buf = new StringBuilder(outputLength);
                for (int i = 0; i < repeat; i++) {
                    buf.append(str);
                }
                return buf.toString();
        }
    }

    /**
     * <p>Repeat a String {@code repeat} times to form a
     * new String, with a String separator injected each time. </p>
     *
     * <pre>
     * StringUtils.repeat(null, null, 2) = null
     * StringUtils.repeat(null, "x", 2)  = null
     * StringUtils.repeat("", null, 0)   = ""
     * StringUtils.repeat("", "", 2)     = ""
     * StringUtils.repeat("", "x", 3)    = "xxx"
     * StringUtils.repeat("?", ", ", 3)  = "?, ?, ?"
     * </pre>
     *
     * @param str        the String to repeat, may be null
     * @param separator  the String to inject, may be null
     * @param repeat     number of times to repeat str, negative treated as zero
     * @return a new String consisting of the original String repeated,
     *  {@code null} if null String input
     * @since 2.5
     */
    public static String repeat(final String str, final String separator, final int repeat) {
        if(str == null || separator == null) {
            return repeat(str, repeat);
        }
        // given that repeat(String, int) is quite optimized, better to rely on it than try and splice this into it
        final String result = repeat(str + separator, repeat);
        return removeEnd(result, separator);
    }

    /**
     * <p>Returns padding using the specified delimiter repeated
     * to a given length.</p>
     *
     * <pre>
     * StringUtils.repeat('e', 0)  = ""
     * StringUtils.repeat('e', 3)  = "eee"
     * StringUtils.repeat('e', -2) = ""
     * </pre>
     *
     * <p>Note: this method doesn't not support padding with
     * <a href="http://www.unicode.org/glossary/#supplementary_character">Unicode Supplementary Characters</a>
     * as they require a pair of {@code char}s to be represented.
     * If you are needing to support full I18N of your applications
     * consider using {@link #repeat(String, int)} instead.
     * </p>
     *
     * @param ch  character to repeat
     * @param repeat  number of times to repeat char, negative treated as zero
     * @return String with repeated character
     * @see #repeat(String, int)
     */
    public static String repeat(final char ch, final int repeat) {
        if (repeat <= 0) {
            return EMPTY;
        }
        final char[] buf = new char[repeat];
        for (int i = repeat - 1; i >= 0; i--) {
            buf[i] = ch;
        }
        return new String(buf);
    }

    /**
     * <p>Right pad a String with spaces (' ').</p>
     *
     * <p>The String is padded to the size of {@code size}.</p>
     *
     * <pre>
     * StringUtils.rightPad(null, *)   = null
     * StringUtils.rightPad("", 3)     = "   "
     * StringUtils.rightPad("bat", 3)  = "bat"
     * StringUtils.rightPad("bat", 5)  = "bat  "
     * StringUtils.rightPad("bat", 1)  = "bat"
     * StringUtils.rightPad("bat", -1) = "bat"
     * </pre>
     *
     * @param str  the String to pad out, may be null
     * @param size  the size to pad to
     * @return right padded String or original String if no padding is necessary,
     *  {@code null} if null String input
     */
    public static String rightPad(final String str, final int size) {
        return rightPad(str, size, ' ');
    }

    /**
     * <p>Right pad a String with a specified character.</p>
     *
     * <p>The String is padded to the size of {@code size}.</p>
     *
     * <pre>
     * StringUtils.rightPad(null, *, *)     = null
     * StringUtils.rightPad("", 3, 'z')     = "zzz"
     * StringUtils.rightPad("bat", 3, 'z')  = "bat"
     * StringUtils.rightPad("bat", 5, 'z')  = "batzz"
     * StringUtils.rightPad("bat", 1, 'z')  = "bat"
     * StringUtils.rightPad("bat", -1, 'z') = "bat"
     * </pre>
     *
     * @param str  the String to pad out, may be null
     * @param size  the size to pad to
     * @param padChar  the character to pad with
     * @return right padded String or original String if no padding is necessary,
     *  {@code null} if null String input
     * @since 2.0
     */
    public static String rightPad(final String str, final int size, final char padChar) {
        if (str == null) {
            return null;
        }
        final int pads = size - str.length();
        if (pads <= 0) {
            return str; // returns original String when possible
        }
        if (pads > PAD_LIMIT) {
            return rightPad(str, size, String.valueOf(padChar));
        }
        return str.concat(repeat(padChar, pads));
    }

    /**
     * <p>Right pad a String with a specified String.</p>
     *
     * <p>The String is padded to the size of {@code size}.</p>
     *
     * <pre>
     * StringUtils.rightPad(null, *, *)      = null
     * StringUtils.rightPad("", 3, "z")      = "zzz"
     * StringUtils.rightPad("bat", 3, "yz")  = "bat"
     * StringUtils.rightPad("bat", 5, "yz")  = "batyz"
     * StringUtils.rightPad("bat", 8, "yz")  = "batyzyzy"
     * StringUtils.rightPad("bat", 1, "yz")  = "bat"
     * StringUtils.rightPad("bat", -1, "yz") = "bat"
     * StringUtils.rightPad("bat", 5, null)  = "bat  "
     * StringUtils.rightPad("bat", 5, "")    = "bat  "
     * </pre>
     *
     * @param str  the String to pad out, may be null
     * @param size  the size to pad to
     * @param padStr  the String to pad with, null or empty treated as single space
     * @return right padded String or original String if no padding is necessary,
     *  {@code null} if null String input
     */
    public static String rightPad(final String str, final int size, String padStr) {
        if (str == null) {
            return null;
        }
        if (isEmpty(padStr)) {
            padStr = SPACE;
        }
        final int padLen = padStr.length();
        final int strLen = str.length();
        final int pads = size - strLen;
        if (pads <= 0) {
            return str; // returns original String when possible
        }
        if (padLen == 1 && pads <= PAD_LIMIT) {
            return rightPad(str, size, padStr.charAt(0));
        }

        if (pads == padLen) {
            return str.concat(padStr);
        } else if (pads < padLen) {
            return str.concat(padStr.substring(0, pads));
        } else {
            final char[] padding = new char[pads];
            final char[] padChars = padStr.toCharArray();
            for (int i = 0; i < pads; i++) {
                padding[i] = padChars[i % padLen];
            }
            return str.concat(new String(padding));
        }
    }

    /**
     * <p>Left pad a String with spaces (' ').</p>
     *
     * <p>The String is padded to the size of {@code size}.</p>
     *
     * <pre>
     * StringUtils.leftPad(null, *)   = null
     * StringUtils.leftPad("", 3)     = "   "
     * StringUtils.leftPad("bat", 3)  = "bat"
     * StringUtils.leftPad("bat", 5)  = "  bat"
     * StringUtils.leftPad("bat", 1)  = "bat"
     * StringUtils.leftPad("bat", -1) = "bat"
     * </pre>
     *
     * @param str  the String to pad out, may be null
     * @param size  the size to pad to
     * @return left padded String or original String if no padding is necessary,
     *  {@code null} if null String input
     */
    public static String leftPad(final String str, final int size) {
        return leftPad(str, size, ' ');
    }

    /**
     * <p>Left pad a String with a specified character.</p>
     *
     * <p>Pad to a size of {@code size}.</p>
     *
     * <pre>
     * StringUtils.leftPad(null, *, *)     = null
     * StringUtils.leftPad("", 3, 'z')     = "zzz"
     * StringUtils.leftPad("bat", 3, 'z')  = "bat"
     * StringUtils.leftPad("bat", 5, 'z')  = "zzbat"
     * StringUtils.leftPad("bat", 1, 'z')  = "bat"
     * StringUtils.leftPad("bat", -1, 'z') = "bat"
     * </pre>
     *
     * @param str  the String to pad out, may be null
     * @param size  the size to pad to
     * @param padChar  the character to pad with
     * @return left padded String or original String if no padding is necessary,
     *  {@code null} if null String input
     * @since 2.0
     */
    public static String leftPad(final String str, final int size, final char padChar) {
        if (str == null) {
            return null;
        }
        final int pads = size - str.length();
        if (pads <= 0) {
            return str; // returns original String when possible
        }
        if (pads > PAD_LIMIT) {
            return leftPad(str, size, String.valueOf(padChar));
        }
        return repeat(padChar, pads).concat(str);
    }

    /**
     * <p>Left pad a String with a specified String.</p>
     *
     * <p>Pad to a size of {@code size}.</p>
     *
     * <pre>
     * StringUtils.leftPad(null, *, *)      = null
     * StringUtils.leftPad("", 3, "z")      = "zzz"
     * StringUtils.leftPad("bat", 3, "yz")  = "bat"
     * StringUtils.leftPad("bat", 5, "yz")  = "yzbat"
     * StringUtils.leftPad("bat", 8, "yz")  = "yzyzybat"
     * StringUtils.leftPad("bat", 1, "yz")  = "bat"
     * StringUtils.leftPad("bat", -1, "yz") = "bat"
     * StringUtils.leftPad("bat", 5, null)  = "  bat"
     * StringUtils.leftPad("bat", 5, "")    = "  bat"
     * </pre>
     *
     * @param str  the String to pad out, may be null
     * @param size  the size to pad to
     * @param padStr  the String to pad with, null or empty treated as single space
     * @return left padded String or original String if no padding is necessary,
     *  {@code null} if null String input
     */
    public static String leftPad(final String str, final int size, String padStr) {
        if (str == null) {
            return null;
        }
        if (isEmpty(padStr)) {
            padStr = SPACE;
        }
        final int padLen = padStr.length();
        final int strLen = str.length();
        final int pads = size - strLen;
        if (pads <= 0) {
            return str; // returns original String when possible
        }
        if (padLen == 1 && pads <= PAD_LIMIT) {
            return leftPad(str, size, padStr.charAt(0));
        }

        if (pads == padLen) {
            return padStr.concat(str);
        } else if (pads < padLen) {
            return padStr.substring(0, pads).concat(str);
        } else {
            final char[] padding = new char[pads];
            final char[] padChars = padStr.toCharArray();
            for (int i = 0; i < pads; i++) {
                padding[i] = padChars[i % padLen];
            }
            return new String(padding).concat(str);
        }
    }

    /**
     * Gets a CharSequence length or {@code 0} if the CharSequence is
     * {@code null}.
     *
     * @param cs
     *            a CharSequence or {@code null}
     * @return CharSequence length or {@code 0} if the CharSequence is
     *         {@code null}.
     * @since 2.4
     * @since 3.0 Changed signature from length(String) to length(CharSequence)
     */
    public static int length(final CharSequence cs) {
        return cs == null ? 0 : cs.length();
    }

    // Centering
    //-----------------------------------------------------------------------
    /**
     * <p>Centers a String in a larger String of size {@code size}
     * using the space character (' ').</p>
     *
     * <p>If the size is less than the String length, the String is returned.
     * A {@code null} String returns {@code null}.
     * A negative size is treated as zero.</p>
     *
     * <p>Equivalent to {@code center(str, size, " ")}.</p>
     *
     * <pre>
     * StringUtils.center(null, *)   = null
     * StringUtils.center("", 4)     = "    "
     * StringUtils.center("ab", -1)  = "ab"
     * StringUtils.center("ab", 4)   = " ab "
     * StringUtils.center("abcd", 2) = "abcd"
     * StringUtils.center("a", 4)    = " a  "
     * </pre>
     *
     * @param str  the String to center, may be null
     * @param size  the int size of new String, negative treated as zero
     * @return centered String, {@code null} if null String input
     */
    public static String center(final String str, final int size) {
        return center(str, size, ' ');
    }

    /**
     * <p>Centers a String in a larger String of size {@code size}.
     * Uses a supplied character as the value to pad the String with.</p>
     *
     * <p>If the size is less than the String length, the String is returned.
     * A {@code null} String returns {@code null}.
     * A negative size is treated as zero.</p>
     *
     * <pre>
     * StringUtils.center(null, *, *)     = null
     * StringUtils.center("", 4, ' ')     = "    "
     * StringUtils.center("ab", -1, ' ')  = "ab"
     * StringUtils.center("ab", 4, ' ')   = " ab "
     * StringUtils.center("abcd", 2, ' ') = "abcd"
     * StringUtils.center("a", 4, ' ')    = " a  "
     * StringUtils.center("a", 4, 'y')    = "yayy"
     * </pre>
     *
     * @param str  the String to center, may be null
     * @param size  the int size of new String, negative treated as zero
     * @param padChar  the character to pad the new String with
     * @return centered String, {@code null} if null String input
     * @since 2.0
     */
    public static String center(String str, final int size, final char padChar) {
        if (str == null || size <= 0) {
            return str;
        }
        final int strLen = str.length();
        final int pads = size - strLen;
        if (pads <= 0) {
            return str;
        }
        str = leftPad(str, strLen + pads / 2, padChar);
        str = rightPad(str, size, padChar);
        return str;
    }

    /**
     * <p>Centers a String in a larger String of size {@code size}.
     * Uses a supplied String as the value to pad the String with.</p>
     *
     * <p>If the size is less than the String length, the String is returned.
     * A {@code null} String returns {@code null}.
     * A negative size is treated as zero.</p>
     *
     * <pre>
     * StringUtils.center(null, *, *)     = null
     * StringUtils.center("", 4, " ")     = "    "
     * StringUtils.center("ab", -1, " ")  = "ab"
     * StringUtils.center("ab", 4, " ")   = " ab "
     * StringUtils.center("abcd", 2, " ") = "abcd"
     * StringUtils.center("a", 4, " ")    = " a  "
     * StringUtils.center("a", 4, "yz")   = "yayz"
     * StringUtils.center("abc", 7, null) = "  abc  "
     * StringUtils.center("abc", 7, "")   = "  abc  "
     * </pre>
     *
     * @param str  the String to center, may be null
     * @param size  the int size of new String, negative treated as zero
     * @param padStr  the String to pad the new String with, must not be null or empty
     * @return centered String, {@code null} if null String input
     * @throws IllegalArgumentException if padStr is {@code null} or empty
     */
    public static String center(String str, final int size, String padStr) {
        if (str == null || size <= 0) {
            return str;
        }
        if (isEmpty(padStr)) {
            padStr = SPACE;
        }
        final int strLen = str.length();
        final int pads = size - strLen;
        if (pads <= 0) {
            return str;
        }
        str = leftPad(str, strLen + pads / 2, padStr);
        str = rightPad(str, size, padStr);
        return str;
    }

    // Case conversion
    //-----------------------------------------------------------------------
    /**
     * <p>Converts a String to upper case as per {@link String#toUpperCase()}.</p>
     *
     * <p>A {@code null} input String returns {@code null}.</p>
     *
     * <pre>
     * StringUtils.upperCase(null)  = null
     * StringUtils.upperCase("")    = ""
     * StringUtils.upperCase("aBc") = "ABC"
     * </pre>
     *
     * <p><strong>Note:</strong> As described in the documentation for {@link String#toUpperCase()},
     * the result of this method is affected by the current locale.
     * For platform-independent case transformations, the method {@link #lowerCase(String, Locale)}
     * should be used with a specific locale (e.g. {@link Locale#ENGLISH}).</p>
     *
     * @param str  the String to upper case, may be null
     * @return the upper cased String, {@code null} if null String input
     */
    public static String upperCase(final String str) {
        if (str == null) {
            return null;
        }
        return str.toUpperCase();
    }

    /**
     * <p>Converts a String to upper case as per {@link String#toUpperCase(Locale)}.</p>
     *
     * <p>A {@code null} input String returns {@code null}.</p>
     *
     * <pre>
     * StringUtils.upperCase(null, Locale.ENGLISH)  = null
     * StringUtils.upperCase("", Locale.ENGLISH)    = ""
     * StringUtils.upperCase("aBc", Locale.ENGLISH) = "ABC"
     * </pre>
     *
     * @param str  the String to upper case, may be null
     * @param locale  the locale that defines the case transformation rules, must not be null
     * @return the upper cased String, {@code null} if null String input
     * @since 2.5
     */
    public static String upperCase(final String str, final Locale locale) {
        if (str == null) {
            return null;
        }
        return str.toUpperCase(locale);
    }

    /**
     * <p>Converts a String to lower case as per {@link String#toLowerCase()}.</p>
     *
     * <p>A {@code null} input String returns {@code null}.</p>
     *
     * <pre>
     * StringUtils.lowerCase(null)  = null
     * StringUtils.lowerCase("")    = ""
     * StringUtils.lowerCase("aBc") = "abc"
     * </pre>
     *
     * <p><strong>Note:</strong> As described in the documentation for {@link String#toLowerCase()},
     * the result of this method is affected by the current locale.
     * For platform-independent case transformations, the method {@link #lowerCase(String, Locale)}
     * should be used with a specific locale (e.g. {@link Locale#ENGLISH}).</p>
     *
     * @param str  the String to lower case, may be null
     * @return the lower cased String, {@code null} if null String input
     */
    public static String lowerCase(final String str) {
        if (str == null) {
            return null;
        }
        return str.toLowerCase();
    }

    /**
     * <p>Converts a String to lower case as per {@link String#toLowerCase(Locale)}.</p>
     *
     * <p>A {@code null} input String returns {@code null}.</p>
     *
     * <pre>
     * StringUtils.lowerCase(null, Locale.ENGLISH)  = null
     * StringUtils.lowerCase("", Locale.ENGLISH)    = ""
     * StringUtils.lowerCase("aBc", Locale.ENGLISH) = "abc"
     * </pre>
     *
     * @param str  the String to lower case, may be null
     * @param locale  the locale that defines the case transformation rules, must not be null
     * @return the lower cased String, {@code null} if null String input
     * @since 2.5
     */
    public static String lowerCase(final String str, final Locale locale) {
        if (str == null) {
            return null;
        }
        return str.toLowerCase(locale);
    }

    /**
     * <p>Capitalizes a String changing the first character to title case as
     * per {@link Character#toTitleCase(int)}. No other characters are changed.</p>
     *
     * <p>For a word based algorithm, see {@link org.apache.commons.lang3.text.WordUtils#capitalize(String)}.
     * A {@code null} input String returns {@code null}.</p>
     *
     * <pre>
     * StringUtils.capitalize(null)  = null
     * StringUtils.capitalize("")    = ""
     * StringUtils.capitalize("cat") = "Cat"
     * StringUtils.capitalize("cAt") = "CAt"
     * StringUtils.capitalize("'cat'") = "'cat'"
     * </pre>
     *
     * @param str the String to capitalize, may be null
     * @return the capitalized String, {@code null} if null String input
     * @see org.apache.commons.lang3.text.WordUtils#capitalize(String)
     * @see #uncapitalize(String)
     * @since 2.0
     */
    public static String capitalize(final String str) {
        int strLen;
        if (str == null || (strLen = str.length()) == 0) {
            return str;
        }

        final int firstCodepoint = str.codePointAt(0);
        final int newCodePoint = Character.toTitleCase(firstCodepoint);
        if (firstCodepoint == newCodePoint) {
            // already capitalized
            return str;
        }

        final int newCodePoints[] = new int[strLen]; // cannot be longer than the char array
        int outOffset = 0;
        newCodePoints[outOffset++] = newCodePoint; // copy the first codepoint
        for (int inOffset = Character.charCount(firstCodepoint); inOffset < strLen; ) {
            final int codepoint = str.codePointAt(inOffset);
            newCodePoints[outOffset++] = codepoint; // copy the remaining ones
            inOffset += Character.charCount(codepoint);
         }
        return new String(newCodePoints, 0, outOffset);
    }

    /**
     * <p>Uncapitalizes a String, changing the first character to lower case as
     * per {@link Character#toLowerCase(int)}. No other characters are changed.</p>
     *
     * <p>For a word based algorithm, see {@link org.apache.commons.lang3.text.WordUtils#uncapitalize(String)}.
     * A {@code null} input String returns {@code null}.</p>
     *
     * <pre>
     * StringUtils.uncapitalize(null)  = null
     * StringUtils.uncapitalize("")    = ""
     * StringUtils.uncapitalize("cat") = "cat"
     * StringUtils.uncapitalize("Cat") = "cat"
     * StringUtils.uncapitalize("CAT") = "cAT"
     * </pre>
     *
     * @param str the String to uncapitalize, may be null
     * @return the uncapitalized String, {@code null} if null String input
     * @see org.apache.commons.lang3.text.WordUtils#uncapitalize(String)
     * @see #capitalize(String)
     * @since 2.0
     */
    public static String uncapitalize(final String str) {
        int strLen;
        if (str == null || (strLen = str.length()) == 0) {
            return str;
        }

        final int firstCodepoint = str.codePointAt(0);
        final int newCodePoint = Character.toLowerCase(firstCodepoint);
        if (firstCodepoint == newCodePoint) {
            // already capitalized
            return str;
        }

        final int newCodePoints[] = new int[strLen]; // cannot be longer than the char array
        int outOffset = 0;
        newCodePoints[outOffset++] = newCodePoint; // copy the first codepoint
        for (int inOffset = Character.charCount(firstCodepoint); inOffset < strLen; ) {
            final int codepoint = str.codePointAt(inOffset);
            newCodePoints[outOffset++] = codepoint; // copy the remaining ones
            inOffset += Character.charCount(codepoint);
         }
        return new String(newCodePoints, 0, outOffset);
    }

    /**
     * <p>Swaps the case of a String changing upper and title case to
     * lower case, and lower case to upper case.</p>
     *
     * <ul>
     *  <li>Upper case character converts to Lower case</li>
     *  <li>Title case character converts to Lower case</li>
     *  <li>Lower case character converts to Upper case</li>
     * </ul>
     *
     * <p>For a word based algorithm, see {@link org.apache.commons.lang3.text.WordUtils#swapCase(String)}.
     * A {@code null} input String returns {@code null}.</p>
     *
     * <pre>
     * StringUtils.swapCase(null)                 = null
     * StringUtils.swapCase("")                   = ""
     * StringUtils.swapCase("The dog has a BONE") = "tHE DOG HAS A bone"
     * </pre>
     *
     * <p>NOTE: This method changed in Lang version 2.0.
     * It no longer performs a word based algorithm.
     * If you only use ASCII, you will notice no change.
     * That functionality is available in org.apache.commons.lang3.text.WordUtils.</p>
     *
     * @param str  the String to swap case, may be null
     * @return the changed String, {@code null} if null String input
     */
    public static String swapCase(final String str) {
        if (StringUtils.isEmpty(str)) {
            return str;
        }

        final int strLen = str.length();
        final int newCodePoints[] = new int[strLen]; // cannot be longer than the char array
        int outOffset = 0;
        for (int i = 0; i < strLen; ) {
            final int oldCodepoint = str.codePointAt(i);
            final int newCodePoint;
            if (Character.isUpperCase(oldCodepoint)) {
                newCodePoint = Character.toLowerCase(oldCodepoint);
            } else if (Character.isTitleCase(oldCodepoint)) {
                newCodePoint = Character.toLowerCase(oldCodepoint);
            } else if (Character.isLowerCase(oldCodepoint)) {
                newCodePoint = Character.toUpperCase(oldCodepoint);
            } else {
                newCodePoint = oldCodepoint;
            }
            newCodePoints[outOffset++] = newCodePoint;
            i += Character.charCount(newCodePoint);
         }
        return new String(newCodePoints, 0, outOffset);
    }

    // Count matches
    //-----------------------------------------------------------------------
    /**
     * <p>Counts how many times the substring appears in the larger string.</p>
     *
     * <p>A {@code null} or empty ("") String input returns {@code 0}.</p>
     *
     * <pre>
     * StringUtils.countMatches(null, *)       = 0
     * StringUtils.countMatches("", *)         = 0
     * StringUtils.countMatches("abba", null)  = 0
     * StringUtils.countMatches("abba", "")    = 0
     * StringUtils.countMatches("abba", "a")   = 2
     * StringUtils.countMatches("abba", "ab")  = 1
     * StringUtils.countMatches("abba", "xxx") = 0
     * </pre>
     *
     * @param str  the CharSequence to check, may be null
     * @param sub  the substring to count, may be null
     * @return the number of occurrences, 0 if either CharSequence is {@code null}
     * @since 3.0 Changed signature from countMatches(String, String) to countMatches(CharSequence, CharSequence)
     */
    public static int countMatches(final CharSequence str, final CharSequence sub) {
        if (isEmpty(str) || isEmpty(sub)) {
            return 0;
        }
        int count = 0;
        int idx = 0;
        while ((idx = CharSequenceUtils.indexOf(str, sub, idx)) != INDEX_NOT_FOUND) {
            count++;
            idx += sub.length();
        }
        return count;
    }

    /**
     * <p>Counts how many times the char appears in the given string.</p>
     *
     * <p>A {@code null} or empty ("") String input returns {@code 0}.</p>
     *
     * <pre>
     * StringUtils.countMatches(null, *)       = 0
     * StringUtils.countMatches("", *)         = 0
     * StringUtils.countMatches("abba", 0)  = 0
     * StringUtils.countMatches("abba", 'a')   = 2
     * StringUtils.countMatches("abba", 'b')  = 2
     * StringUtils.countMatches("abba", 'x') = 0
     * </pre>
     *
     * @param str  the CharSequence to check, may be null
     * @param ch  the char to count
     * @return the number of occurrences, 0 if the CharSequence is {@code null}
     * @since 3.4
     */
    public static int countMatches(final CharSequence str, final char ch) {
        if (isEmpty(str)) {
            return 0;
        }
        int count = 0;
        // We could also call str.toCharArray() for faster look ups but that would generate more garbage.
        for (int i = 0; i < str.length(); i++) {
            if (ch == str.charAt(i)) {
                count++;
            }
        }
        return count;
    }

    // Character Tests
    //-----------------------------------------------------------------------
    /**
     * <p>Checks if the CharSequence contains only Unicode letters.</p>
     *
     * <p>{@code null} will return {@code false}.
     * An empty CharSequence (length()=0) will return {@code false}.</p>
     *
     * <pre>
     * StringUtils.isAlpha(null)   = false
     * StringUtils.isAlpha("")     = false
     * StringUtils.isAlpha("  ")   = false
     * StringUtils.isAlpha("abc")  = true
     * StringUtils.isAlpha("ab2c") = false
     * StringUtils.isAlpha("ab-c") = false
     * </pre>
     *
     * @param cs  the CharSequence to check, may be null
     * @return {@code true} if only contains letters, and is non-null
     * @since 3.0 Changed signature from isAlpha(String) to isAlpha(CharSequence)
     * @since 3.0 Changed "" to return false and not true
     */
    public static boolean isAlpha(final CharSequence cs) {
        if (isEmpty(cs)) {
            return false;
        }
        final int sz = cs.length();
        for (int i = 0; i < sz; i++) {
            if (!Character.isLetter(cs.charAt(i))) {
                return false;
            }
        }
        return true;
    }

    /**
     * <p>Checks if the CharSequence contains only Unicode letters and
     * space (' ').</p>
     *
     * <p>{@code null} will return {@code false}
     * An empty CharSequence (length()=0) will return {@code true}.</p>
     *
     * <pre>
     * StringUtils.isAlphaSpace(null)   = false
     * StringUtils.isAlphaSpace("")     = true
     * StringUtils.isAlphaSpace("  ")   = true
     * StringUtils.isAlphaSpace("abc")  = true
     * StringUtils.isAlphaSpace("ab c") = true
     * StringUtils.isAlphaSpace("ab2c") = false
     * StringUtils.isAlphaSpace("ab-c") = false
     * </pre>
     *
     * @param cs  the CharSequence to check, may be null
     * @return {@code true} if only contains letters and space,
     *  and is non-null
     * @since 3.0 Changed signature from isAlphaSpace(String) to isAlphaSpace(CharSequence)
     */
    public static boolean isAlphaSpace(final CharSequence cs) {
        if (cs == null) {
            return false;
        }
        final int sz = cs.length();
        for (int i = 0; i < sz; i++) {
            if (!Character.isLetter(cs.charAt(i)) && cs.charAt(i) != ' ') {
                return false;
            }
        }
        return true;
    }

    /**
     * <p>Checks if the CharSequence contains only Unicode letters or digits.</p>
     *
     * <p>{@code null} will return {@code false}.
     * An empty CharSequence (length()=0) will return {@code false}.</p>
     *
     * <pre>
     * StringUtils.isAlphanumeric(null)   = false
     * StringUtils.isAlphanumeric("")     = false
     * StringUtils.isAlphanumeric("  ")   = false
     * StringUtils.isAlphanumeric("abc")  = true
     * StringUtils.isAlphanumeric("ab c") = false
     * StringUtils.isAlphanumeric("ab2c") = true
     * StringUtils.isAlphanumeric("ab-c") = false
     * </pre>
     *
     * @param cs  the CharSequence to check, may be null
     * @return {@code true} if only contains letters or digits,
     *  and is non-null
     * @since 3.0 Changed signature from isAlphanumeric(String) to isAlphanumeric(CharSequence)
     * @since 3.0 Changed "" to return false and not true
     */
    public static boolean isAlphanumeric(final CharSequence cs) {
        if (isEmpty(cs)) {
            return false;
        }
        final int sz = cs.length();
        for (int i = 0; i < sz; i++) {
            if (!Character.isLetterOrDigit(cs.charAt(i))) {
                return false;
            }
        }
        return true;
    }

    /**
     * <p>Checks if the CharSequence contains only Unicode letters, digits
     * or space ({@code ' '}).</p>
     *
     * <p>{@code null} will return {@code false}.
     * An empty CharSequence (length()=0) will return {@code true}.</p>
     *
     * <pre>
     * StringUtils.isAlphanumericSpace(null)   = false
     * StringUtils.isAlphanumericSpace("")     = true
     * StringUtils.isAlphanumericSpace("  ")   = true
     * StringUtils.isAlphanumericSpace("abc")  = true
     * StringUtils.isAlphanumericSpace("ab c") = true
     * StringUtils.isAlphanumericSpace("ab2c") = true
     * StringUtils.isAlphanumericSpace("ab-c") = false
     * </pre>
     *
     * @param cs  the CharSequence to check, may be null
     * @return {@code true} if only contains letters, digits or space,
     *  and is non-null
     * @since 3.0 Changed signature from isAlphanumericSpace(String) to isAlphanumericSpace(CharSequence)
     */
    public static boolean isAlphanumericSpace(final CharSequence cs) {
        if (cs == null) {
            return false;
        }
        final int sz = cs.length();
        for (int i = 0; i < sz; i++) {
            if (!Character.isLetterOrDigit(cs.charAt(i)) && cs.charAt(i) != ' ') {
                return false;
            }
        }
        return true;
    }

    /**
     * <p>Checks if the CharSequence contains only ASCII printable characters.</p>
     *
     * <p>{@code null} will return {@code false}.
     * An empty CharSequence (length()=0) will return {@code true}.</p>
     *
     * <pre>
     * StringUtils.isAsciiPrintable(null)     = false
     * StringUtils.isAsciiPrintable("")       = true
     * StringUtils.isAsciiPrintable(" ")      = true
     * StringUtils.isAsciiPrintable("Ceki")   = true
     * StringUtils.isAsciiPrintable("ab2c")   = true
     * StringUtils.isAsciiPrintable("!ab-c~") = true
     * StringUtils.isAsciiPrintable("\u0020") = true
     * StringUtils.isAsciiPrintable("\u0021") = true
     * StringUtils.isAsciiPrintable("\u007e") = true
     * StringUtils.isAsciiPrintable("\u007f") = false
     * StringUtils.isAsciiPrintable("Ceki G\u00fclc\u00fc") = false
     * </pre>
     *
     * @param cs the CharSequence to check, may be null
     * @return {@code true} if every character is in the range
     *  32 thru 126
     * @since 2.1
     * @since 3.0 Changed signature from isAsciiPrintable(String) to isAsciiPrintable(CharSequence)
     */
    public static boolean isAsciiPrintable(final CharSequence cs) {
        if (cs == null) {
            return false;
        }
        final int sz = cs.length();
        for (int i = 0; i < sz; i++) {
            if (!CharUtils.isAsciiPrintable(cs.charAt(i))) {
                return false;
            }
        }
        return true;
    }

    /**
     * <p>Checks if the CharSequence contains only Unicode digits.
     * A decimal point is not a Unicode digit and returns false.</p>
     *
     * <p>{@code null} will return {@code false}.
     * An empty CharSequence (length()=0) will return {@code false}.</p>
     *
     * <p>Note that the method does not allow for a leading sign, either positive or negative.
     * Also, if a String passes the numeric test, it may still generate a NumberFormatException
     * when parsed by Integer.parseInt or Long.parseLong, e.g. if the value is outside the range
     * for int or long respectively.</p>
     *
     * <pre>
     * StringUtils.isNumeric(null)   = false
     * StringUtils.isNumeric("")     = false
     * StringUtils.isNumeric("  ")   = false
     * StringUtils.isNumeric("123")  = true
     * StringUtils.isNumeric("\u0967\u0968\u0969")  = true
     * StringUtils.isNumeric("12 3") = false
     * StringUtils.isNumeric("ab2c") = false
     * StringUtils.isNumeric("12-3") = false
     * StringUtils.isNumeric("12.3") = false
     * StringUtils.isNumeric("-123") = false
     * StringUtils.isNumeric("+123") = false
     * </pre>
     *
     * @param cs  the CharSequence to check, may be null
     * @return {@code true} if only contains digits, and is non-null
     * @since 3.0 Changed signature from isNumeric(String) to isNumeric(CharSequence)
     * @since 3.0 Changed "" to return false and not true
     */
    public static boolean isNumeric(final CharSequence cs) {
        if (isEmpty(cs)) {
            return false;
        }
        final int sz = cs.length();
        for (int i = 0; i < sz; i++) {
            if (!Character.isDigit(cs.charAt(i))) {
                return false;
            }
        }
        return true;
    }

    /**
     * <p>Checks if the CharSequence contains only Unicode digits or space
     * ({@code ' '}).
     * A decimal point is not a Unicode digit and returns false.</p>
     *
     * <p>{@code null} will return {@code false}.
     * An empty CharSequence (length()=0) will return {@code true}.</p>
     *
     * <pre>
     * StringUtils.isNumericSpace(null)   = false
     * StringUtils.isNumericSpace("")     = true
     * StringUtils.isNumericSpace("  ")   = true
     * StringUtils.isNumericSpace("123")  = true
     * StringUtils.isNumericSpace("12 3") = true
     * StringUtils.isNumeric("\u0967\u0968\u0969")  = true
     * StringUtils.isNumeric("\u0967\u0968 \u0969")  = true
     * StringUtils.isNumericSpace("ab2c") = false
     * StringUtils.isNumericSpace("12-3") = false
     * StringUtils.isNumericSpace("12.3") = false
     * </pre>
     *
     * @param cs  the CharSequence to check, may be null
     * @return {@code true} if only contains digits or space,
     *  and is non-null
     * @since 3.0 Changed signature from isNumericSpace(String) to isNumericSpace(CharSequence)
     */
    public static boolean isNumericSpace(final CharSequence cs) {
        if (cs == null) {
            return false;
        }
        final int sz = cs.length();
        for (int i = 0; i < sz; i++) {
            if (!Character.isDigit(cs.charAt(i)) && cs.charAt(i) != ' ') {
                return false;
            }
        }
        return true;
    }

    /**
     * <p>Checks if a String {@code str} contains Unicode digits,
     * if yes then concatenate all the digits in {@code str} and return it as a String.</p>
     *
     * <p>An empty ("") String will be returned if no digits found in {@code str}.</p>
     *
     * <pre>
     * StringUtils.getDigits(null)  = null
     * StringUtils.getDigits("")    = ""
     * StringUtils.getDigits("abc") = ""
     * StringUtils.getDigits("1000$") = "1000"
     * StringUtils.getDigits("1123~45") = "12345"
     * StringUtils.getDigits("(541) 754-3010") = "5417543010"
     * StringUtils.getDigits("\u0967\u0968\u0969") = "\u0967\u0968\u0969"
     * </pre>
     *
     * @param str the String to extract digits from, may be null
     * @return String with only digits,
     *           or an empty ("") String if no digits found,
     *           or {@code null} String if {@code str} is null
     * @since 3.6
     */
    public static String getDigits(final String str) {
        if (isEmpty(str)) {
            return str;
        }
        final int sz = str.length();
        final StringBuilder strDigits = new StringBuilder(sz);
        for (int i = 0; i < sz; i++) {
            final char tempChar = str.charAt(i);
            if (Character.isDigit(tempChar)) {
                strDigits.append(tempChar);
            }
        }
        return strDigits.toString();
    }

    /**
     * <p>Checks if the CharSequence contains only whitespace.</p>
     *
     * <p>Whitespace is defined by {@link Character#isWhitespace(char)}.</p>
     *
     * <p>{@code null} will return {@code false}.
     * An empty CharSequence (length()=0) will return {@code true}.</p>
     *
     * <pre>
     * StringUtils.isWhitespace(null)   = false
     * StringUtils.isWhitespace("")     = true
     * StringUtils.isWhitespace("  ")   = true
     * StringUtils.isWhitespace("abc")  = false
     * StringUtils.isWhitespace("ab2c") = false
     * StringUtils.isWhitespace("ab-c") = false
     * </pre>
     *
     * @param cs  the CharSequence to check, may be null
     * @return {@code true} if only contains whitespace, and is non-null
     * @since 2.0
     * @since 3.0 Changed signature from isWhitespace(String) to isWhitespace(CharSequence)
     */
    public static boolean isWhitespace(final CharSequence cs) {
        if (cs == null) {
            return false;
        }
        final int sz = cs.length();
        for (int i = 0; i < sz; i++) {
            if (!Character.isWhitespace(cs.charAt(i))) {
                return false;
            }
        }
        return true;
    }

    /**
     * <p>Checks if the CharSequence contains only lowercase characters.</p>
     *
     * <p>{@code null} will return {@code false}.
     * An empty CharSequence (length()=0) will return {@code false}.</p>
     *
     * <pre>
     * StringUtils.isAllLowerCase(null)   = false
     * StringUtils.isAllLowerCase("")     = false
     * StringUtils.isAllLowerCase("  ")   = false
     * StringUtils.isAllLowerCase("abc")  = true
     * StringUtils.isAllLowerCase("abC")  = false
     * StringUtils.isAllLowerCase("ab c") = false
     * StringUtils.isAllLowerCase("ab1c") = false
     * StringUtils.isAllLowerCase("ab/c") = false
     * </pre>
     *
     * @param cs  the CharSequence to check, may be null
     * @return {@code true} if only contains lowercase characters, and is non-null
     * @since 2.5
     * @since 3.0 Changed signature from isAllLowerCase(String) to isAllLowerCase(CharSequence)
     */
    public static boolean isAllLowerCase(final CharSequence cs) {
        if (cs == null || isEmpty(cs)) {
            return false;
        }
        final int sz = cs.length();
        for (int i = 0; i < sz; i++) {
            if (!Character.isLowerCase(cs.charAt(i))) {
                return false;
            }
        }
        return true;
    }

    /**
     * <p>Checks if the CharSequence contains only uppercase characters.</p>
     *
     * <p>{@code null} will return {@code false}.
     * An empty String (length()=0) will return {@code false}.</p>
     *
     * <pre>
     * StringUtils.isAllUpperCase(null)   = false
     * StringUtils.isAllUpperCase("")     = false
     * StringUtils.isAllUpperCase("  ")   = false
     * StringUtils.isAllUpperCase("ABC")  = true
     * StringUtils.isAllUpperCase("aBC")  = false
     * StringUtils.isAllUpperCase("A C")  = false
     * StringUtils.isAllUpperCase("A1C")  = false
     * StringUtils.isAllUpperCase("A/C")  = false
     * </pre>
     *
     * @param cs the CharSequence to check, may be null
     * @return {@code true} if only contains uppercase characters, and is non-null
     * @since 2.5
     * @since 3.0 Changed signature from isAllUpperCase(String) to isAllUpperCase(CharSequence)
     */
    public static boolean isAllUpperCase(final CharSequence cs) {
        if (cs == null || isEmpty(cs)) {
            return false;
        }
        final int sz = cs.length();
        for (int i = 0; i < sz; i++) {
            if (!Character.isUpperCase(cs.charAt(i))) {
                return false;
            }
        }
        return true;
    }

    /**
     * <p>Checks if the CharSequence contains mixed casing of both uppercase and lowercase characters.</p>
     *
     * <p>{@code null} will return {@code false}. An empty CharSequence ({@code length()=0}) will return
     * {@code false}.</p>
     *
     * <pre>
     * StringUtils.isMixedCase(null)    = false
     * StringUtils.isMixedCase("")      = false
     * StringUtils.isMixedCase("ABC")   = false
     * StringUtils.isMixedCase("abc")   = false
     * StringUtils.isMixedCase("aBc")   = true
     * StringUtils.isMixedCase("A c")   = true
     * StringUtils.isMixedCase("A1c")   = true
     * StringUtils.isMixedCase("a/C")   = true
     * StringUtils.isMixedCase("aC\t")  = true
     * </pre>
     *
     * @param cs the CharSequence to check, may be null
     * @return {@code true} if the CharSequence contains both uppercase and lowercase characters
     * @since 3.5
     */
    public static boolean isMixedCase(final CharSequence cs) {
        if (isEmpty(cs) || cs.length() == 1) {
            return false;
        }
        boolean containsUppercase = false;
        boolean containsLowercase = false;
        final int sz = cs.length();
        for (int i = 0; i < sz; i++) {
            if (containsUppercase && containsLowercase) {
                return true;
            } else if (Character.isUpperCase(cs.charAt(i))) {
                containsUppercase = true;
            } else if (Character.isLowerCase(cs.charAt(i))) {
                containsLowercase = true;
            }
        }
        return containsUppercase && containsLowercase;
    }

    // Defaults
    //-----------------------------------------------------------------------
    /**
     * <p>Returns either the passed in String,
     * or if the String is {@code null}, an empty String ("").</p>
     *
     * <pre>
     * StringUtils.defaultString(null)  = ""
     * StringUtils.defaultString("")    = ""
     * StringUtils.defaultString("bat") = "bat"
     * </pre>
     *
     * @see ObjectUtils#toString(Object)
     * @see String#valueOf(Object)
     * @param str  the String to check, may be null
     * @return the passed in String, or the empty String if it
     *  was {@code null}
     */
    public static String defaultString(final String str) {
        return str == null ? EMPTY : str;
    }

    /**
     * <p>Returns either the passed in String, or if the String is
     * {@code null}, the value of {@code defaultStr}.</p>
     *
     * <pre>
     * StringUtils.defaultString(null, "NULL")  = "NULL"
     * StringUtils.defaultString("", "NULL")    = ""
     * StringUtils.defaultString("bat", "NULL") = "bat"
     * </pre>
     *
     * @see ObjectUtils#toString(Object,String)
     * @see String#valueOf(Object)
     * @param str  the String to check, may be null
     * @param defaultStr  the default String to return
     *  if the input is {@code null}, may be null
     * @return the passed in String, or the default if it was {@code null}
     */
    public static String defaultString(final String str, final String defaultStr) {
        return str == null ? defaultStr : str;
    }

    /**
     * <p>Returns either the passed in CharSequence, or if the CharSequence is
     * whitespace, empty ("") or {@code null}, the value of {@code defaultStr}.</p>
     *
     * <p>Whitespace is defined by {@link Character#isWhitespace(char)}.</p>
     *
     * <pre>
     * StringUtils.defaultIfBlank(null, "NULL")  = "NULL"
     * StringUtils.defaultIfBlank("", "NULL")    = "NULL"
     * StringUtils.defaultIfBlank(" ", "NULL")   = "NULL"
     * StringUtils.defaultIfBlank("bat", "NULL") = "bat"
     * StringUtils.defaultIfBlank("", null)      = null
     * </pre>
     * @param <T> the specific kind of CharSequence
     * @param str the CharSequence to check, may be null
     * @param defaultStr  the default CharSequence to return
     *  if the input is whitespace, empty ("") or {@code null}, may be null
     * @return the passed in CharSequence, or the default
     * @see StringUtils#defaultString(String, String)
     */
    public static <T extends CharSequence> T defaultIfBlank(final T str, final T defaultStr) {
        return isBlank(str) ? defaultStr : str;
    }

    /**
     * <p>Returns either the passed in CharSequence, or if the CharSequence is
     * empty or {@code null}, the value of {@code defaultStr}.</p>
     *
     * <pre>
     * StringUtils.defaultIfEmpty(null, "NULL")  = "NULL"
     * StringUtils.defaultIfEmpty("", "NULL")    = "NULL"
     * StringUtils.defaultIfEmpty(" ", "NULL")   = " "
     * StringUtils.defaultIfEmpty("bat", "NULL") = "bat"
     * StringUtils.defaultIfEmpty("", null)      = null
     * </pre>
     * @param <T> the specific kind of CharSequence
     * @param str  the CharSequence to check, may be null
     * @param defaultStr  the default CharSequence to return
     *  if the input is empty ("") or {@code null}, may be null
     * @return the passed in CharSequence, or the default
     * @see StringUtils#defaultString(String, String)
     */
    public static <T extends CharSequence> T defaultIfEmpty(final T str, final T defaultStr) {
        return isEmpty(str) ? defaultStr : str;
    }

    // Rotating (circular shift)
    //-----------------------------------------------------------------------
    /**
     * <p>Rotate (circular shift) a String of {@code shift} characters.</p>
     * <ul>
     *  <li>If {@code shift > 0}, right circular shift (ex : ABCDEF =&gt; FABCDE)</li>
     *  <li>If {@code shift < 0}, left circular shift (ex : ABCDEF =&gt; BCDEFA)</li>
     * </ul>
     *
     * <pre>
     * StringUtils.rotate(null, *)        = null
     * StringUtils.rotate("", *)          = ""
     * StringUtils.rotate("abcdefg", 0)   = "abcdefg"
     * StringUtils.rotate("abcdefg", 2)   = "fgabcde"
     * StringUtils.rotate("abcdefg", -2)  = "cdefgab"
     * StringUtils.rotate("abcdefg", 7)   = "abcdefg"
     * StringUtils.rotate("abcdefg", -7)  = "abcdefg"
     * StringUtils.rotate("abcdefg", 9)   = "fgabcde"
     * StringUtils.rotate("abcdefg", -9)  = "cdefgab"
     * </pre>
     *
     * @param str  the String to rotate, may be null
     * @param shift  number of time to shift (positive : right shift, negative : left shift)
     * @return the rotated String,
     *          or the original String if {@code shift == 0},
     *          or {@code null} if null String input
     * @since 3.5
     */
    public static String rotate(final String str, final int shift) {
        if (str == null) {
            return null;
        }

        final int strLen = str.length();
        if (shift == 0 || strLen == 0 || shift % strLen == 0) {
            return str;
        }

        final StringBuilder builder = new StringBuilder(strLen);
        final int offset = - (shift % strLen);
        builder.append(substring(str, offset));
        builder.append(substring(str, 0, offset));
        return builder.toString();
    }

    // Reversing
    //-----------------------------------------------------------------------
    /**
     * <p>Reverses a String as per {@link StringBuilder#reverse()}.</p>
     *
     * <p>A {@code null} String returns {@code null}.</p>
     *
     * <pre>
     * StringUtils.reverse(null)  = null
     * StringUtils.reverse("")    = ""
     * StringUtils.reverse("bat") = "tab"
     * </pre>
     *
     * @param str  the String to reverse, may be null
     * @return the reversed String, {@code null} if null String input
     */
    public static String reverse(final String str) {
        if (str == null) {
            return null;
        }
        return new StringBuilder(str).reverse().toString();
    }

    /**
     * <p>Reverses a String that is delimited by a specific character.</p>
     *
     * <p>The Strings between the delimiters are not reversed.
     * Thus java.lang.String becomes String.lang.java (if the delimiter
     * is {@code '.'}).</p>
     *
     * <pre>
     * StringUtils.reverseDelimited(null, *)      = null
     * StringUtils.reverseDelimited("", *)        = ""
     * StringUtils.reverseDelimited("a.b.c", 'x') = "a.b.c"
     * StringUtils.reverseDelimited("a.b.c", ".") = "c.b.a"
     * </pre>
     *
     * @param str  the String to reverse, may be null
     * @param separatorChar  the separator character to use
     * @return the reversed String, {@code null} if null String input
     * @since 2.0
     */
    public static String reverseDelimited(final String str, final char separatorChar) {
        if (str == null) {
            return null;
        }
        // could implement manually, but simple way is to reuse other,
        // probably slower, methods.
        final String[] strs = split(str, separatorChar);
        ArrayUtils.reverse(strs);
        return join(strs, separatorChar);
    }

    // Abbreviating
    //-----------------------------------------------------------------------
    /**
     * <p>Abbreviates a String using ellipses. This will turn
     * "Now is the time for all good men" into "Now is the time for..."</p>
     *
     * <p>Specifically:</p>
     * <ul>
     *   <li>If the number of characters in {@code str} is less than or equal to
     *       {@code maxWidth}, return {@code str}.</li>
     *   <li>Else abbreviate it to {@code (substring(str, 0, max-3) + "...")}.</li>
     *   <li>If {@code maxWidth} is less than {@code 4}, throw an
     *       {@code IllegalArgumentException}.</li>
     *   <li>In no case will it return a String of length greater than
     *       {@code maxWidth}.</li>
     * </ul>
     *
     * <pre>
     * StringUtils.abbreviate(null, *)      = null
     * StringUtils.abbreviate("", 4)        = ""
     * StringUtils.abbreviate("abcdefg", 6) = "abc..."
     * StringUtils.abbreviate("abcdefg", 7) = "abcdefg"
     * StringUtils.abbreviate("abcdefg", 8) = "abcdefg"
     * StringUtils.abbreviate("abcdefg", 4) = "a..."
     * StringUtils.abbreviate("abcdefg", 3) = IllegalArgumentException
     * </pre>
     *
     * @param str  the String to check, may be null
     * @param maxWidth  maximum length of result String, must be at least 4
     * @return abbreviated String, {@code null} if null String input
     * @throws IllegalArgumentException if the width is too small
     * @since 2.0
     */
    public static String abbreviate(final String str, final int maxWidth) {
        final String defaultAbbrevMarker = "...";
        return abbreviate(str, defaultAbbrevMarker, 0, maxWidth);
    }

    /**
     * <p>Abbreviates a String using ellipses. This will turn
     * "Now is the time for all good men" into "...is the time for..."</p>
     *
     * <p>Works like {@code abbreviate(String, int)}, but allows you to specify
     * a "left edge" offset.  Note that this left edge is not necessarily going to
     * be the leftmost character in the result, or the first character following the
     * ellipses, but it will appear somewhere in the result.
     *
     * <p>In no case will it return a String of length greater than
     * {@code maxWidth}.</p>
     *
     * <pre>
     * StringUtils.abbreviate(null, *, *)                = null
     * StringUtils.abbreviate("", 0, 4)                  = ""
     * StringUtils.abbreviate("abcdefghijklmno", -1, 10) = "abcdefg..."
     * StringUtils.abbreviate("abcdefghijklmno", 0, 10)  = "abcdefg..."
     * StringUtils.abbreviate("abcdefghijklmno", 1, 10)  = "abcdefg..."
     * StringUtils.abbreviate("abcdefghijklmno", 4, 10)  = "abcdefg..."
     * StringUtils.abbreviate("abcdefghijklmno", 5, 10)  = "...fghi..."
     * StringUtils.abbreviate("abcdefghijklmno", 6, 10)  = "...ghij..."
     * StringUtils.abbreviate("abcdefghijklmno", 8, 10)  = "...ijklmno"
     * StringUtils.abbreviate("abcdefghijklmno", 10, 10) = "...ijklmno"
     * StringUtils.abbreviate("abcdefghijklmno", 12, 10) = "...ijklmno"
     * StringUtils.abbreviate("abcdefghij", 0, 3)        = IllegalArgumentException
     * StringUtils.abbreviate("abcdefghij", 5, 6)        = IllegalArgumentException
     * </pre>
     *
     * @param str  the String to check, may be null
     * @param offset  left edge of source String
     * @param maxWidth  maximum length of result String, must be at least 4
     * @return abbreviated String, {@code null} if null String input
     * @throws IllegalArgumentException if the width is too small
     * @since 2.0
     */
    public static String abbreviate(final String str, final int offset, final int maxWidth) {
        final String defaultAbbrevMarker = "...";
        return abbreviate(str, defaultAbbrevMarker, offset, maxWidth);
    }

    /**
     * <p>Abbreviates a String using another given String as replacement marker. This will turn
     * "Now is the time for all good men" into "Now is the time for..." if "..." was defined
     * as the replacement marker.</p>
     *
     * <p>Specifically:</p>
     * <ul>
     *   <li>If the number of characters in {@code str} is less than or equal to
     *       {@code maxWidth}, return {@code str}.</li>
     *   <li>Else abbreviate it to {@code (substring(str, 0, max-abbrevMarker.length) + abbrevMarker)}.</li>
     *   <li>If {@code maxWidth} is less than {@code abbrevMarker.length + 1}, throw an
     *       {@code IllegalArgumentException}.</li>
     *   <li>In no case will it return a String of length greater than
     *       {@code maxWidth}.</li>
     * </ul>
     *
     * <pre>
     * StringUtils.abbreviate(null, "...", *)      = null
     * StringUtils.abbreviate("abcdefg", null, *)  = "abcdefg"
     * StringUtils.abbreviate("", "...", 4)        = ""
     * StringUtils.abbreviate("abcdefg", ".", 5)   = "abcd."
     * StringUtils.abbreviate("abcdefg", ".", 7)   = "abcdefg"
     * StringUtils.abbreviate("abcdefg", ".", 8)   = "abcdefg"
     * StringUtils.abbreviate("abcdefg", "..", 4)  = "ab.."
     * StringUtils.abbreviate("abcdefg", "..", 3)  = "a.."
     * StringUtils.abbreviate("abcdefg", "..", 2)  = IllegalArgumentException
     * StringUtils.abbreviate("abcdefg", "...", 3) = IllegalArgumentException
     * </pre>
     *
     * @param str  the String to check, may be null
     * @param abbrevMarker  the String used as replacement marker
     * @param maxWidth  maximum length of result String, must be at least {@code abbrevMarker.length + 1}
     * @return abbreviated String, {@code null} if null String input
     * @throws IllegalArgumentException if the width is too small
     * @since 3.6
     */
    public static String abbreviate(final String str, final String abbrevMarker, final int maxWidth) {
        return abbreviate(str, abbrevMarker, 0, maxWidth);
    }

    /**
     * <p>Abbreviates a String using a given replacement marker. This will turn
     * "Now is the time for all good men" into "...is the time for..." if "..." was defined
     * as the replacement marker.</p>
     *
     * <p>Works like {@code abbreviate(String, String, int)}, but allows you to specify
     * a "left edge" offset.  Note that this left edge is not necessarily going to
     * be the leftmost character in the result, or the first character following the
     * replacement marker, but it will appear somewhere in the result.
     *
     * <p>In no case will it return a String of length greater than {@code maxWidth}.</p>
     *
     * <pre>
     * StringUtils.abbreviate(null, null, *, *)                 = null
     * StringUtils.abbreviate("abcdefghijklmno", null, *, *)    = "abcdefghijklmno"
     * StringUtils.abbreviate("", "...", 0, 4)                  = ""
     * StringUtils.abbreviate("abcdefghijklmno", "---", -1, 10) = "abcdefg---"
     * StringUtils.abbreviate("abcdefghijklmno", ",", 0, 10)    = "abcdefghi,"
     * StringUtils.abbreviate("abcdefghijklmno", ",", 1, 10)    = "abcdefghi,"
     * StringUtils.abbreviate("abcdefghijklmno", ",", 2, 10)    = "abcdefghi,"
     * StringUtils.abbreviate("abcdefghijklmno", "::", 4, 10)   = "::efghij::"
     * StringUtils.abbreviate("abcdefghijklmno", "...", 6, 10)  = "...ghij..."
     * StringUtils.abbreviate("abcdefghijklmno", "*", 9, 10)    = "*ghijklmno"
     * StringUtils.abbreviate("abcdefghijklmno", "'", 10, 10)   = "'ghijklmno"
     * StringUtils.abbreviate("abcdefghijklmno", "!", 12, 10)   = "!ghijklmno"
     * StringUtils.abbreviate("abcdefghij", "abra", 0, 4)       = IllegalArgumentException
     * StringUtils.abbreviate("abcdefghij", "...", 5, 6)        = IllegalArgumentException
     * </pre>
     *
     * @param str  the String to check, may be null
     * @param abbrevMarker  the String used as replacement marker
     * @param offset  left edge of source String
     * @param maxWidth  maximum length of result String, must be at least 4
     * @return abbreviated String, {@code null} if null String input
     * @throws IllegalArgumentException if the width is too small
     * @since 3.6
     */
    public static String abbreviate(final String str, final String abbrevMarker, int offset, final int maxWidth) {
        if (isEmpty(str) || isEmpty(abbrevMarker)) {
            return str;
        }

        final int abbrevMarkerLength = abbrevMarker.length();
        final int minAbbrevWidth = abbrevMarkerLength + 1;
        final int minAbbrevWidthOffset = abbrevMarkerLength + abbrevMarkerLength + 1;

        if (maxWidth < minAbbrevWidth) {
            throw new IllegalArgumentException(String.format("Minimum abbreviation width is %d", minAbbrevWidth));
        }
        if (str.length() <= maxWidth) {
            return str;
        }
        if (offset > str.length()) {
            offset = str.length();
        }
        if (str.length() - offset < maxWidth - abbrevMarkerLength) {
            offset = str.length() - (maxWidth - abbrevMarkerLength);
        }
        if (offset <= abbrevMarkerLength+1) {
            return str.substring(0, maxWidth - abbrevMarkerLength) + abbrevMarker;
        }
        if (maxWidth < minAbbrevWidthOffset) {
            throw new IllegalArgumentException(String.format("Minimum abbreviation width with offset is %d", minAbbrevWidthOffset));
        }
        if (offset + maxWidth - abbrevMarkerLength < str.length()) {
            return abbrevMarker + abbreviate(str.substring(offset), abbrevMarker, maxWidth - abbrevMarkerLength);
        }
        return abbrevMarker + str.substring(str.length() - (maxWidth - abbrevMarkerLength));
    }

    /**
     * <p>Abbreviates a String to the length passed, replacing the middle characters with the supplied
     * replacement String.</p>
     *
     * <p>This abbreviation only occurs if the following criteria is met:</p>
     * <ul>
     * <li>Neither the String for abbreviation nor the replacement String are null or empty </li>
     * <li>The length to truncate to is less than the length of the supplied String</li>
     * <li>The length to truncate to is greater than 0</li>
     * <li>The abbreviated String will have enough room for the length supplied replacement String
     * and the first and last characters of the supplied String for abbreviation</li>
     * </ul>
     * <p>Otherwise, the returned String will be the same as the supplied String for abbreviation.
     * </p>
     *
     * <pre>
     * StringUtils.abbreviateMiddle(null, null, 0)      = null
     * StringUtils.abbreviateMiddle("abc", null, 0)      = "abc"
     * StringUtils.abbreviateMiddle("abc", ".", 0)      = "abc"
     * StringUtils.abbreviateMiddle("abc", ".", 3)      = "abc"
     * StringUtils.abbreviateMiddle("abcdef", ".", 4)     = "ab.f"
     * </pre>
     *
     * @param str  the String to abbreviate, may be null
     * @param middle the String to replace the middle characters with, may be null
     * @param length the length to abbreviate {@code str} to.
     * @return the abbreviated String if the above criteria is met, or the original String supplied for abbreviation.
     * @since 2.5
     */
    public static String abbreviateMiddle(final String str, final String middle, final int length) {
        if (isEmpty(str) || isEmpty(middle)) {
            return str;
        }

        if (length >= str.length() || length < middle.length()+2) {
            return str;
        }

        final int targetSting = length-middle.length();
        final int startOffset = targetSting/2+targetSting%2;
        final int endOffset = str.length()-targetSting/2;

        return str.substring(0, startOffset) +
            middle +
            str.substring(endOffset);
    }

    // Difference
    //-----------------------------------------------------------------------
    /**
     * <p>Compares two Strings, and returns the portion where they differ.
     * More precisely, return the remainder of the second String,
     * starting from where it's different from the first. This means that
     * the difference between "abc" and "ab" is the empty String and not "c". </p>
     *
     * <p>For example,
     * {@code difference("i am a machine", "i am a robot") -> "robot"}.</p>
     *
     * <pre>
     * StringUtils.difference(null, null) = null
     * StringUtils.difference("", "") = ""
     * StringUtils.difference("", "abc") = "abc"
     * StringUtils.difference("abc", "") = ""
     * StringUtils.difference("abc", "abc") = ""
     * StringUtils.difference("abc", "ab") = ""
     * StringUtils.difference("ab", "abxyz") = "xyz"
     * StringUtils.difference("abcde", "abxyz") = "xyz"
     * StringUtils.difference("abcde", "xyz") = "xyz"
     * </pre>
     *
     * @param str1  the first String, may be null
     * @param str2  the second String, may be null
     * @return the portion of str2 where it differs from str1; returns the
     * empty String if they are equal
     * @see #indexOfDifference(CharSequence,CharSequence)
     * @since 2.0
     */
    public static String difference(final String str1, final String str2) {
        if (str1 == null) {
            return str2;
        }
        if (str2 == null) {
            return str1;
        }
        final int at = indexOfDifference(str1, str2);
        if (at == INDEX_NOT_FOUND) {
            return EMPTY;
        }
        return str2.substring(at);
    }

    /**
     * <p>Compares two CharSequences, and returns the index at which the
     * CharSequences begin to differ.</p>
     *
     * <p>For example,
     * {@code indexOfDifference("i am a machine", "i am a robot") -> 7}</p>
     *
     * <pre>
     * StringUtils.indexOfDifference(null, null) = -1
     * StringUtils.indexOfDifference("", "") = -1
     * StringUtils.indexOfDifference("", "abc") = 0
     * StringUtils.indexOfDifference("abc", "") = 0
     * StringUtils.indexOfDifference("abc", "abc") = -1
     * StringUtils.indexOfDifference("ab", "abxyz") = 2
     * StringUtils.indexOfDifference("abcde", "abxyz") = 2
     * StringUtils.indexOfDifference("abcde", "xyz") = 0
     * </pre>
     *
     * @param cs1  the first CharSequence, may be null
     * @param cs2  the second CharSequence, may be null
     * @return the index where cs1 and cs2 begin to differ; -1 if they are equal
     * @since 2.0
     * @since 3.0 Changed signature from indexOfDifference(String, String) to
     * indexOfDifference(CharSequence, CharSequence)
     */
    public static int indexOfDifference(final CharSequence cs1, final CharSequence cs2) {
        if (cs1 == cs2) {
            return INDEX_NOT_FOUND;
        }
        if (cs1 == null || cs2 == null) {
            return 0;
        }
        int i;
        for (i = 0; i < cs1.length() && i < cs2.length(); ++i) {
            if (cs1.charAt(i) != cs2.charAt(i)) {
                break;
            }
        }
        if (i < cs2.length() || i < cs1.length()) {
            return i;
        }
        return INDEX_NOT_FOUND;
    }

    /**
     * <p>Compares all CharSequences in an array and returns the index at which the
     * CharSequences begin to differ.</p>
     *
     * <p>For example,
     * <code>indexOfDifference(new String[] {"i am a machine", "i am a robot"}) -&gt; 7</code></p>
     *
     * <pre>
     * StringUtils.indexOfDifference(null) = -1
     * StringUtils.indexOfDifference(new String[] {}) = -1
     * StringUtils.indexOfDifference(new String[] {"abc"}) = -1
     * StringUtils.indexOfDifference(new String[] {null, null}) = -1
     * StringUtils.indexOfDifference(new String[] {"", ""}) = -1
     * StringUtils.indexOfDifference(new String[] {"", null}) = 0
     * StringUtils.indexOfDifference(new String[] {"abc", null, null}) = 0
     * StringUtils.indexOfDifference(new String[] {null, null, "abc"}) = 0
     * StringUtils.indexOfDifference(new String[] {"", "abc"}) = 0
     * StringUtils.indexOfDifference(new String[] {"abc", ""}) = 0
     * StringUtils.indexOfDifference(new String[] {"abc", "abc"}) = -1
     * StringUtils.indexOfDifference(new String[] {"abc", "a"}) = 1
     * StringUtils.indexOfDifference(new String[] {"ab", "abxyz"}) = 2
     * StringUtils.indexOfDifference(new String[] {"abcde", "abxyz"}) = 2
     * StringUtils.indexOfDifference(new String[] {"abcde", "xyz"}) = 0
     * StringUtils.indexOfDifference(new String[] {"xyz", "abcde"}) = 0
     * StringUtils.indexOfDifference(new String[] {"i am a machine", "i am a robot"}) = 7
     * </pre>
     *
     * @param css  array of CharSequences, entries may be null
     * @return the index where the strings begin to differ; -1 if they are all equal
     * @since 2.4
     * @since 3.0 Changed signature from indexOfDifference(String...) to indexOfDifference(CharSequence...)
     */
    public static int indexOfDifference(final CharSequence... css) {
        if (css == null || css.length <= 1) {
            return INDEX_NOT_FOUND;
        }
        boolean anyStringNull = false;
        boolean allStringsNull = true;
        final int arrayLen = css.length;
        int shortestStrLen = Integer.MAX_VALUE;
        int longestStrLen = 0;

        // find the min and max string lengths; this avoids checking to make
        // sure we are not exceeding the length of the string each time through
        // the bottom loop.
        for (CharSequence cs : css) {
            if (cs == null) {
                anyStringNull = true;
                shortestStrLen = 0;
            } else {
                allStringsNull = false;
                shortestStrLen = Math.min(cs.length(), shortestStrLen);
                longestStrLen = Math.max(cs.length(), longestStrLen);
            }
        }

        // handle lists containing all nulls or all empty strings
        if (allStringsNull || longestStrLen == 0 && !anyStringNull) {
            return INDEX_NOT_FOUND;
        }

        // handle lists containing some nulls or some empty strings
        if (shortestStrLen == 0) {
            return 0;
        }

        // find the position with the first difference across all strings
        int firstDiff = -1;
        for (int stringPos = 0; stringPos < shortestStrLen; stringPos++) {
            final char comparisonChar = css[0].charAt(stringPos);
            for (int arrayPos = 1; arrayPos < arrayLen; arrayPos++) {
                if (css[arrayPos].charAt(stringPos) != comparisonChar) {
                    firstDiff = stringPos;
                    break;
                }
            }
            if (firstDiff != -1) {
                break;
            }
        }

        if (firstDiff == -1 && shortestStrLen != longestStrLen) {
            // we compared all of the characters up to the length of the
            // shortest string and didn't find a match, but the string lengths
            // vary, so return the length of the shortest string.
            return shortestStrLen;
        }
        return firstDiff;
    }

    /**
     * <p>Compares all Strings in an array and returns the initial sequence of
     * characters that is common to all of them.</p>
     *
     * <p>For example,
     * <code>getCommonPrefix(new String[] {"i am a machine", "i am a robot"}) -&gt; "i am a "</code></p>
     *
     * <pre>
     * StringUtils.getCommonPrefix(null) = ""
     * StringUtils.getCommonPrefix(new String[] {}) = ""
     * StringUtils.getCommonPrefix(new String[] {"abc"}) = "abc"
     * StringUtils.getCommonPrefix(new String[] {null, null}) = ""
     * StringUtils.getCommonPrefix(new String[] {"", ""}) = ""
     * StringUtils.getCommonPrefix(new String[] {"", null}) = ""
     * StringUtils.getCommonPrefix(new String[] {"abc", null, null}) = ""
     * StringUtils.getCommonPrefix(new String[] {null, null, "abc"}) = ""
     * StringUtils.getCommonPrefix(new String[] {"", "abc"}) = ""
     * StringUtils.getCommonPrefix(new String[] {"abc", ""}) = ""
     * StringUtils.getCommonPrefix(new String[] {"abc", "abc"}) = "abc"
     * StringUtils.getCommonPrefix(new String[] {"abc", "a"}) = "a"
     * StringUtils.getCommonPrefix(new String[] {"ab", "abxyz"}) = "ab"
     * StringUtils.getCommonPrefix(new String[] {"abcde", "abxyz"}) = "ab"
     * StringUtils.getCommonPrefix(new String[] {"abcde", "xyz"}) = ""
     * StringUtils.getCommonPrefix(new String[] {"xyz", "abcde"}) = ""
     * StringUtils.getCommonPrefix(new String[] {"i am a machine", "i am a robot"}) = "i am a "
     * </pre>
     *
     * @param strs  array of String objects, entries may be null
     * @return the initial sequence of characters that are common to all Strings
     * in the array; empty String if the array is null, the elements are all null
     * or if there is no common prefix.
     * @since 2.4
     */
    public static String getCommonPrefix(final String... strs) {
        if (strs == null || strs.length == 0) {
            return EMPTY;
        }
        final int smallestIndexOfDiff = indexOfDifference(strs);
        if (smallestIndexOfDiff == INDEX_NOT_FOUND) {
            // all strings were identical
            if (strs[0] == null) {
                return EMPTY;
            }
            return strs[0];
        } else if (smallestIndexOfDiff == 0) {
            // there were no common initial characters
            return EMPTY;
        } else {
            // we found a common initial character sequence
            return strs[0].substring(0, smallestIndexOfDiff);
        }
    }

    // Misc
    //-----------------------------------------------------------------------
    /**
     * <p>Find the Levenshtein distance between two Strings.</p>
     *
     * <p>This is the number of changes needed to change one String into
     * another, where each change is a single character modification (deletion,
     * insertion or substitution).</p>
     *
     * <p>The implementation uses a single-dimensional array of length s.length() + 1. See
     * <a href="http://blog.softwx.net/2014/12/optimizing-levenshtein-algorithm-in-c.html">
     * http://blog.softwx.net/2014/12/optimizing-levenshtein-algorithm-in-c.html</a> for details.</p>
     *
     * <pre>
     * StringUtils.getLevenshteinDistance(null, *)             = IllegalArgumentException
     * StringUtils.getLevenshteinDistance(*, null)             = IllegalArgumentException
     * StringUtils.getLevenshteinDistance("","")               = 0
     * StringUtils.getLevenshteinDistance("","a")              = 1
     * StringUtils.getLevenshteinDistance("aaapppp", "")       = 7
     * StringUtils.getLevenshteinDistance("frog", "fog")       = 1
     * StringUtils.getLevenshteinDistance("fly", "ant")        = 3
     * StringUtils.getLevenshteinDistance("elephant", "hippo") = 7
     * StringUtils.getLevenshteinDistance("hippo", "elephant") = 7
     * StringUtils.getLevenshteinDistance("hippo", "zzzzzzzz") = 8
     * StringUtils.getLevenshteinDistance("hello", "hallo")    = 1
     * </pre>
     *
     * @param s  the first String, must not be null
     * @param t  the second String, must not be null
     * @return result distance
     * @throws IllegalArgumentException if either String input {@code null}
     * @since 3.0 Changed signature from getLevenshteinDistance(String, String) to
     * getLevenshteinDistance(CharSequence, CharSequence)
     * @deprecated as of 3.6, use commons-text
     * <a href="https://commons.apache.org/proper/commons-text/javadocs/api-release/org/apache/commons/text/similarity/LevenshteinDistance.html">
     * LevenshteinDistance</a> instead
     */
    @Deprecated
    public static int getLevenshteinDistance(CharSequence s, CharSequence t) {
        if (s == null || t == null) {
            throw new IllegalArgumentException("Strings must not be null");
        }

        int n = s.length();
        int m = t.length();

        if (n == 0) {
            return m;
        } else if (m == 0) {
            return n;
        }

        if (n > m) {
            // swap the input strings to consume less memory
            final CharSequence tmp = s;
            s = t;
            t = tmp;
            n = m;
            m = t.length();
        }

        final int p[] = new int[n + 1];
        // indexes into strings s and t
        int i; // iterates through s
        int j; // iterates through t
        int upper_left;
        int upper;

        char t_j; // jth character of t
        int cost;

        for (i = 0; i <= n; i++) {
            p[i] = i;
        }

        for (j = 1; j <= m; j++) {
            upper_left = p[0];
            t_j = t.charAt(j - 1);
            p[0] = j;

            for (i = 1; i <= n; i++) {
                upper = p[i];
                cost = s.charAt(i - 1) == t_j ? 0 : 1;
                // minimum of cell to the left+1, to the top+1, diagonally left and up +cost
                p[i] = Math.min(Math.min(p[i - 1] + 1, p[i] + 1), upper_left + cost);
                upper_left = upper;
            }
        }

        return p[n];
    }

    /**
     * <p>Find the Levenshtein distance between two Strings if it's less than or equal to a given
     * threshold.</p>
     *
     * <p>This is the number of changes needed to change one String into
     * another, where each change is a single character modification (deletion,
     * insertion or substitution).</p>
     *
     * <p>This implementation follows from Algorithms on Strings, Trees and Sequences by Dan Gusfield
     * and Chas Emerick's implementation of the Levenshtein distance algorithm from
     * <a href="http://www.merriampark.com/ld.htm">http://www.merriampark.com/ld.htm</a></p>
     *
     * <pre>
     * StringUtils.getLevenshteinDistance(null, *, *)             = IllegalArgumentException
     * StringUtils.getLevenshteinDistance(*, null, *)             = IllegalArgumentException
     * StringUtils.getLevenshteinDistance(*, *, -1)               = IllegalArgumentException
     * StringUtils.getLevenshteinDistance("","", 0)               = 0
     * StringUtils.getLevenshteinDistance("aaapppp", "", 8)       = 7
     * StringUtils.getLevenshteinDistance("aaapppp", "", 7)       = 7
     * StringUtils.getLevenshteinDistance("aaapppp", "", 6))      = -1
     * StringUtils.getLevenshteinDistance("elephant", "hippo", 7) = 7
     * StringUtils.getLevenshteinDistance("elephant", "hippo", 6) = -1
     * StringUtils.getLevenshteinDistance("hippo", "elephant", 7) = 7
     * StringUtils.getLevenshteinDistance("hippo", "elephant", 6) = -1
     * </pre>
     *
     * @param s  the first String, must not be null
     * @param t  the second String, must not be null
     * @param threshold the target threshold, must not be negative
     * @return result distance, or {@code -1} if the distance would be greater than the threshold
     * @throws IllegalArgumentException if either String input {@code null} or negative threshold
     * @deprecated as of 3.6, use commons-text
     * <a href="https://commons.apache.org/proper/commons-text/javadocs/api-release/org/apache/commons/text/similarity/LevenshteinDistance.html">
     * LevenshteinDistance</a> instead
     */
    @Deprecated
    public static int getLevenshteinDistance(CharSequence s, CharSequence t, final int threshold) {
        if (s == null || t == null) {
            throw new IllegalArgumentException("Strings must not be null");
        }
        if (threshold < 0) {
            throw new IllegalArgumentException("Threshold must not be negative");
        }

        /*
        This implementation only computes the distance if it's less than or equal to the
        threshold value, returning -1 if it's greater.  The advantage is performance: unbounded
        distance is O(nm), but a bound of k allows us to reduce it to O(km) time by only
        computing a diagonal stripe of width 2k + 1 of the cost table.
        It is also possible to use this to compute the unbounded Levenshtein distance by starting
        the threshold at 1 and doubling each time until the distance is found; this is O(dm), where
        d is the distance.

        One subtlety comes from needing to ignore entries on the border of our stripe
        eg.
        p[] = |#|#|#|*
        d[] =  *|#|#|#|
        We must ignore the entry to the left of the leftmost member
        We must ignore the entry above the rightmost member

        Another subtlety comes from our stripe running off the matrix if the strings aren't
        of the same size.  Since string s is always swapped to be the shorter of the two,
        the stripe will always run off to the upper right instead of the lower left of the matrix.

        As a concrete example, suppose s is of length 5, t is of length 7, and our threshold is 1.
        In this case we're going to walk a stripe of length 3.  The matrix would look like so:

           1 2 3 4 5
        1 |#|#| | | |
        2 |#|#|#| | |
        3 | |#|#|#| |
        4 | | |#|#|#|
        5 | | | |#|#|
        6 | | | | |#|
        7 | | | | | |

        Note how the stripe leads off the table as there is no possible way to turn a string of length 5
        into one of length 7 in edit distance of 1.

        Additionally, this implementation decreases memory usage by using two
        single-dimensional arrays and swapping them back and forth instead of allocating
        an entire n by m matrix.  This requires a few minor changes, such as immediately returning
        when it's detected that the stripe has run off the matrix and initially filling the arrays with
        large values so that entries we don't compute are ignored.

        See Algorithms on Strings, Trees and Sequences by Dan Gusfield for some discussion.
         */

        int n = s.length(); // length of s
        int m = t.length(); // length of t

        // if one string is empty, the edit distance is necessarily the length of the other
        if (n == 0) {
            return m <= threshold ? m : -1;
        } else if (m == 0) {
            return n <= threshold ? n : -1;
        } else if (Math.abs(n - m) > threshold) {
            // no need to calculate the distance if the length difference is greater than the threshold
            return -1;
        }

        if (n > m) {
            // swap the two strings to consume less memory
            final CharSequence tmp = s;
            s = t;
            t = tmp;
            n = m;
            m = t.length();
        }

        int p[] = new int[n + 1]; // 'previous' cost array, horizontally
        int d[] = new int[n + 1]; // cost array, horizontally
        int _d[]; // placeholder to assist in swapping p and d

        // fill in starting table values
        final int boundary = Math.min(n, threshold) + 1;
        for (int i = 0; i < boundary; i++) {
            p[i] = i;
        }
        // these fills ensure that the value above the rightmost entry of our
        // stripe will be ignored in following loop iterations
        Arrays.fill(p, boundary, p.length, Integer.MAX_VALUE);
        Arrays.fill(d, Integer.MAX_VALUE);

        // iterates through t
        for (int j = 1; j <= m; j++) {
            final char t_j = t.charAt(j - 1); // jth character of t
            d[0] = j;

            // compute stripe indices, constrain to array size
            final int min = Math.max(1, j - threshold);
            final int max = j > Integer.MAX_VALUE - threshold ? n : Math.min(n, j + threshold);

            // the stripe may lead off of the table if s and t are of different sizes
            if (min > max) {
                return -1;
            }

            // ignore entry left of leftmost
            if (min > 1) {
                d[min - 1] = Integer.MAX_VALUE;
            }

            // iterates through [min, max] in s
            for (int i = min; i <= max; i++) {
                if (s.charAt(i - 1) == t_j) {
                    // diagonally left and up
                    d[i] = p[i - 1];
                } else {
                    // 1 + minimum of cell to the left, to the top, diagonally left and up
                    d[i] = 1 + Math.min(Math.min(d[i - 1], p[i]), p[i - 1]);
                }
            }

            // copy current distance counts to 'previous row' distance counts
            _d = p;
            p = d;
            d = _d;
        }

        // if p[n] is greater than the threshold, there's no guarantee on it being the correct
        // distance
        if (p[n] <= threshold) {
            return p[n];
        }
        return -1;
    }

    /**
     * <p>Find the Jaro Winkler Distance which indicates the similarity score between two Strings.</p>
     *
     * <p>The Jaro measure is the weighted sum of percentage of matched characters from each file and transposed characters.
     * Winkler increased this measure for matching initial characters.</p>
     *
     * <p>This implementation is based on the Jaro Winkler similarity algorithm
     * from <a href="http://en.wikipedia.org/wiki/Jaro%E2%80%93Winkler_distance">http://en.wikipedia.org/wiki/Jaro%E2%80%93Winkler_distance</a>.</p>
     *
     * <pre>
     * StringUtils.getJaroWinklerDistance(null, null)          = IllegalArgumentException
     * StringUtils.getJaroWinklerDistance("","")               = 0.0
     * StringUtils.getJaroWinklerDistance("","a")              = 0.0
     * StringUtils.getJaroWinklerDistance("aaapppp", "")       = 0.0
     * StringUtils.getJaroWinklerDistance("frog", "fog")       = 0.93
     * StringUtils.getJaroWinklerDistance("fly", "ant")        = 0.0
     * StringUtils.getJaroWinklerDistance("elephant", "hippo") = 0.44
     * StringUtils.getJaroWinklerDistance("hippo", "elephant") = 0.44
     * StringUtils.getJaroWinklerDistance("hippo", "zzzzzzzz") = 0.0
     * StringUtils.getJaroWinklerDistance("hello", "hallo")    = 0.88
     * StringUtils.getJaroWinklerDistance("ABC Corporation", "ABC Corp") = 0.93
     * StringUtils.getJaroWinklerDistance("D N H Enterprises Inc", "D &amp; H Enterprises, Inc.") = 0.95
     * StringUtils.getJaroWinklerDistance("My Gym Children's Fitness Center", "My Gym. Childrens Fitness") = 0.92
     * StringUtils.getJaroWinklerDistance("PENNSYLVANIA", "PENNCISYLVNIA") = 0.88
     * </pre>
     *
     * @param first the first String, must not be null
     * @param second the second String, must not be null
     * @return result distance
     * @throws IllegalArgumentException if either String input {@code null}
     * @since 3.3
     * @deprecated as of 3.6, use commons-text
     * <a href="https://commons.apache.org/proper/commons-text/javadocs/api-release/org/apache/commons/text/similarity/JaroWinklerDistance.html">
     * JaroWinklerDistance</a> instead
     */
    @Deprecated
    public static double getJaroWinklerDistance(final CharSequence first, final CharSequence second) {
        final double DEFAULT_SCALING_FACTOR = 0.1;

        if (first == null || second == null) {
            throw new IllegalArgumentException("Strings must not be null");
        }

        final int[] mtp = matches(first, second);
        final double m = mtp[0];
        if (m == 0) {
            return 0D;
        }
        final double j = ((m / first.length() + m / second.length() + (m - mtp[1]) / m)) / 3;
        final double jw = j < 0.7D ? j : j + Math.min(DEFAULT_SCALING_FACTOR, 1D / mtp[3]) * mtp[2] * (1D - j);
        return Math.round(jw * 100.0D) / 100.0D;
    }

    private static int[] matches(final CharSequence first, final CharSequence second) {
        CharSequence max, min;
        if (first.length() > second.length()) {
            max = first;
            min = second;
        } else {
            max = second;
            min = first;
        }
        final int range = Math.max(max.length() / 2 - 1, 0);
        final int[] matchIndexes = new int[min.length()];
        Arrays.fill(matchIndexes, -1);
        final boolean[] matchFlags = new boolean[max.length()];
        int matches = 0;
        for (int mi = 0; mi < min.length(); mi++) {
            final char c1 = min.charAt(mi);
            for (int xi = Math.max(mi - range, 0), xn = Math.min(mi + range + 1, max.length()); xi < xn; xi++) {
                if (!matchFlags[xi] && c1 == max.charAt(xi)) {
                    matchIndexes[mi] = xi;
                    matchFlags[xi] = true;
                    matches++;
                    break;
                }
            }
        }
        final char[] ms1 = new char[matches];
        final char[] ms2 = new char[matches];
        for (int i = 0, si = 0; i < min.length(); i++) {
            if (matchIndexes[i] != -1) {
                ms1[si] = min.charAt(i);
                si++;
            }
        }
        for (int i = 0, si = 0; i < max.length(); i++) {
            if (matchFlags[i]) {
                ms2[si] = max.charAt(i);
                si++;
            }
        }
        int transpositions = 0;
        for (int mi = 0; mi < ms1.length; mi++) {
            if (ms1[mi] != ms2[mi]) {
                transpositions++;
            }
        }
        int prefix = 0;
        for (int mi = 0; mi < min.length(); mi++) {
            if (first.charAt(mi) == second.charAt(mi)) {
                prefix++;
            } else {
                break;
            }
        }
        return new int[] { matches, transpositions / 2, prefix, max.length() };
    }

    /**
     * <p>Find the Fuzzy Distance which indicates the similarity score between two Strings.</p>
     *
     * <p>This string matching algorithm is similar to the algorithms of editors such as Sublime Text,
     * TextMate, Atom and others. One point is given for every matched character. Subsequent
     * matches yield two bonus points. A higher score indicates a higher similarity.</p>
     *
     * <pre>
     * StringUtils.getFuzzyDistance(null, null, null)                                    = IllegalArgumentException
     * StringUtils.getFuzzyDistance("", "", Locale.ENGLISH)                              = 0
     * StringUtils.getFuzzyDistance("Workshop", "b", Locale.ENGLISH)                     = 0
     * StringUtils.getFuzzyDistance("Room", "o", Locale.ENGLISH)                         = 1
     * StringUtils.getFuzzyDistance("Workshop", "w", Locale.ENGLISH)                     = 1
     * StringUtils.getFuzzyDistance("Workshop", "ws", Locale.ENGLISH)                    = 2
     * StringUtils.getFuzzyDistance("Workshop", "wo", Locale.ENGLISH)                    = 4
     * StringUtils.getFuzzyDistance("Apache Software Foundation", "asf", Locale.ENGLISH) = 3
     * </pre>
     *
     * @param term a full term that should be matched against, must not be null
     * @param query the query that will be matched against a term, must not be null
     * @param locale This string matching logic is case insensitive. A locale is necessary to normalize
     *  both Strings to lower case.
     * @return result score
     * @throws IllegalArgumentException if either String input {@code null} or Locale input {@code null}
     * @since 3.4
     * @deprecated as of 3.6, use commons-text
     * <a href="https://commons.apache.org/proper/commons-text/javadocs/api-release/org/apache/commons/text/similarity/FuzzyScore.html">
     * FuzzyScore</a> instead
     */
    @Deprecated
    public static int getFuzzyDistance(final CharSequence term, final CharSequence query, final Locale locale) {
        if (term == null || query == null) {
            throw new IllegalArgumentException("Strings must not be null");
        } else if (locale == null) {
            throw new IllegalArgumentException("Locale must not be null");
        }

        // fuzzy logic is case insensitive. We normalize the Strings to lower
        // case right from the start. Turning characters to lower case
        // via Character.toLowerCase(char) is unfortunately insufficient
        // as it does not accept a locale.
        final String termLowerCase = term.toString().toLowerCase(locale);
        final String queryLowerCase = query.toString().toLowerCase(locale);

        // the resulting score
        int score = 0;

        // the position in the term which will be scanned next for potential
        // query character matches
        int termIndex = 0;

        // index of the previously matched character in the term
        int previousMatchingCharacterIndex = Integer.MIN_VALUE;

        for (int queryIndex = 0; queryIndex < queryLowerCase.length(); queryIndex++) {
            final char queryChar = queryLowerCase.charAt(queryIndex);

            boolean termCharacterMatchFound = false;
            for (; termIndex < termLowerCase.length() && !termCharacterMatchFound; termIndex++) {
                final char termChar = termLowerCase.charAt(termIndex);

                if (queryChar == termChar) {
                    // simple character matches result in one point
                    score++;

                    // subsequent character matches further improve
                    // the score.
                    if (previousMatchingCharacterIndex + 1 == termIndex) {
                        score += 2;
                    }

                    previousMatchingCharacterIndex = termIndex;

                    // we can leave the nested loop. Every character in the
                    // query can match at most one character in the term.
                    termCharacterMatchFound = true;
                }
            }
        }

        return score;
    }

    // startsWith
    //-----------------------------------------------------------------------

    /**
     * <p>Check if a CharSequence starts with a specified prefix.</p>
     *
     * <p>{@code null}s are handled without exceptions. Two {@code null}
     * references are considered to be equal. The comparison is case sensitive.</p>
     *
     * <pre>
     * StringUtils.startsWith(null, null)      = true
     * StringUtils.startsWith(null, "abc")     = false
     * StringUtils.startsWith("abcdef", null)  = false
     * StringUtils.startsWith("abcdef", "abc") = true
     * StringUtils.startsWith("ABCDEF", "abc") = false
     * </pre>
     *
     * @see java.lang.String#startsWith(String)
     * @param str  the CharSequence to check, may be null
     * @param prefix the prefix to find, may be null
     * @return {@code true} if the CharSequence starts with the prefix, case sensitive, or
     *  both {@code null}
     * @since 2.4
     * @since 3.0 Changed signature from startsWith(String, String) to startsWith(CharSequence, CharSequence)
     */
    public static boolean startsWith(final CharSequence str, final CharSequence prefix) {
        return startsWith(str, prefix, false);
    }

    /**
     * <p>Case insensitive check if a CharSequence starts with a specified prefix.</p>
     *
     * <p>{@code null}s are handled without exceptions. Two {@code null}
     * references are considered to be equal. The comparison is case insensitive.</p>
     *
     * <pre>
     * StringUtils.startsWithIgnoreCase(null, null)      = true
     * StringUtils.startsWithIgnoreCase(null, "abc")     = false
     * StringUtils.startsWithIgnoreCase("abcdef", null)  = false
     * StringUtils.startsWithIgnoreCase("abcdef", "abc") = true
     * StringUtils.startsWithIgnoreCase("ABCDEF", "abc") = true
     * </pre>
     *
     * @see java.lang.String#startsWith(String)
     * @param str  the CharSequence to check, may be null
     * @param prefix the prefix to find, may be null
     * @return {@code true} if the CharSequence starts with the prefix, case insensitive, or
     *  both {@code null}
     * @since 2.4
     * @since 3.0 Changed signature from startsWithIgnoreCase(String, String) to startsWithIgnoreCase(CharSequence, CharSequence)
     */
    public static boolean startsWithIgnoreCase(final CharSequence str, final CharSequence prefix) {
        return startsWith(str, prefix, true);
    }

    /**
     * <p>Check if a CharSequence starts with a specified prefix (optionally case insensitive).</p>
     *
     * @see java.lang.String#startsWith(String)
     * @param str  the CharSequence to check, may be null
     * @param prefix the prefix to find, may be null
     * @param ignoreCase indicates whether the compare should ignore case
     *  (case insensitive) or not.
     * @return {@code true} if the CharSequence starts with the prefix or
     *  both {@code null}
     */
    private static boolean startsWith(final CharSequence str, final CharSequence prefix, final boolean ignoreCase) {
        if (str == null || prefix == null) {
            return str == null && prefix == null;
        }
        if (prefix.length() > str.length()) {
            return false;
        }
        return CharSequenceUtils.regionMatches(str, ignoreCase, 0, prefix, 0, prefix.length());
    }

    /**
     * <p>Check if a CharSequence starts with any of the provided case-sensitive prefixes.</p>
     *
     * <pre>
     * StringUtils.startsWithAny(null, null)      = false
     * StringUtils.startsWithAny(null, new String[] {"abc"})  = false
     * StringUtils.startsWithAny("abcxyz", null)     = false
     * StringUtils.startsWithAny("abcxyz", new String[] {""}) = true
     * StringUtils.startsWithAny("abcxyz", new String[] {"abc"}) = true
     * StringUtils.startsWithAny("abcxyz", new String[] {null, "xyz", "abc"}) = true
     * StringUtils.startsWithAny("abcxyz", null, "xyz", "ABCX") = false
     * StringUtils.startsWithAny("ABCXYZ", null, "xyz", "abc") = false
     * </pre>
     *
     * @param sequence the CharSequence to check, may be null
     * @param searchStrings the case-sensitive CharSequence prefixes, may be empty or contain {@code null}
     * @see StringUtils#startsWith(CharSequence, CharSequence)
     * @return {@code true} if the input {@code sequence} is {@code null} AND no {@code searchStrings} are provided, or
     *   the input {@code sequence} begins with any of the provided case-sensitive {@code searchStrings}.
     * @since 2.5
     * @since 3.0 Changed signature from startsWithAny(String, String[]) to startsWithAny(CharSequence, CharSequence...)
     */
    public static boolean startsWithAny(final CharSequence sequence, final CharSequence... searchStrings) {
        if (isEmpty(sequence) || ArrayUtils.isEmpty(searchStrings)) {
            return false;
        }
        for (final CharSequence searchString : searchStrings) {
            if (startsWith(sequence, searchString)) {
                return true;
            }
        }
        return false;
    }

    // endsWith
    //-----------------------------------------------------------------------

    /**
     * <p>Check if a CharSequence ends with a specified suffix.</p>
     *
     * <p>{@code null}s are handled without exceptions. Two {@code null}
     * references are considered to be equal. The comparison is case sensitive.</p>
     *
     * <pre>
     * StringUtils.endsWith(null, null)      = true
     * StringUtils.endsWith(null, "def")     = false
     * StringUtils.endsWith("abcdef", null)  = false
     * StringUtils.endsWith("abcdef", "def") = true
     * StringUtils.endsWith("ABCDEF", "def") = false
     * StringUtils.endsWith("ABCDEF", "cde") = false
     * StringUtils.endsWith("ABCDEF", "")    = true
     * </pre>
     *
     * @see java.lang.String#endsWith(String)
     * @param str  the CharSequence to check, may be null
     * @param suffix the suffix to find, may be null
     * @return {@code true} if the CharSequence ends with the suffix, case sensitive, or
     *  both {@code null}
     * @since 2.4
     * @since 3.0 Changed signature from endsWith(String, String) to endsWith(CharSequence, CharSequence)
     */
    public static boolean endsWith(final CharSequence str, final CharSequence suffix) {
        return endsWith(str, suffix, false);
    }

    /**
     * <p>Case insensitive check if a CharSequence ends with a specified suffix.</p>
     *
     * <p>{@code null}s are handled without exceptions. Two {@code null}
     * references are considered to be equal. The comparison is case insensitive.</p>
     *
     * <pre>
     * StringUtils.endsWithIgnoreCase(null, null)      = true
     * StringUtils.endsWithIgnoreCase(null, "def")     = false
     * StringUtils.endsWithIgnoreCase("abcdef", null)  = false
     * StringUtils.endsWithIgnoreCase("abcdef", "def") = true
     * StringUtils.endsWithIgnoreCase("ABCDEF", "def") = true
     * StringUtils.endsWithIgnoreCase("ABCDEF", "cde") = false
     * </pre>
     *
     * @see java.lang.String#endsWith(String)
     * @param str  the CharSequence to check, may be null
     * @param suffix the suffix to find, may be null
     * @return {@code true} if the CharSequence ends with the suffix, case insensitive, or
     *  both {@code null}
     * @since 2.4
     * @since 3.0 Changed signature from endsWithIgnoreCase(String, String) to endsWithIgnoreCase(CharSequence, CharSequence)
     */
    public static boolean endsWithIgnoreCase(final CharSequence str, final CharSequence suffix) {
        return endsWith(str, suffix, true);
    }

    /**
     * <p>Check if a CharSequence ends with a specified suffix (optionally case insensitive).</p>
     *
     * @see java.lang.String#endsWith(String)
     * @param str  the CharSequence to check, may be null
     * @param suffix the suffix to find, may be null
     * @param ignoreCase indicates whether the compare should ignore case
     *  (case insensitive) or not.
     * @return {@code true} if the CharSequence starts with the prefix or
     *  both {@code null}
     */
    private static boolean endsWith(final CharSequence str, final CharSequence suffix, final boolean ignoreCase) {
        if (str == null || suffix == null) {
            return str == null && suffix == null;
        }
        if (suffix.length() > str.length()) {
            return false;
        }
        final int strOffset = str.length() - suffix.length();
        return CharSequenceUtils.regionMatches(str, ignoreCase, strOffset, suffix, 0, suffix.length());
    }

    /**
     * <p>
     * Similar to <a
     * href="http://www.w3.org/TR/xpath/#function-normalize-space">http://www.w3.org/TR/xpath/#function-normalize
     * -space</a>
     * </p>
     * <p>
     * The function returns the argument string with whitespace normalized by using
     * <code>{@link #trim(String)}</code> to remove leading and trailing whitespace
     * and then replacing sequences of whitespace characters by a single space.
     * </p>
     * In XML Whitespace characters are the same as those allowed by the <a
     * href="http://www.w3.org/TR/REC-xml/#NT-S">S</a> production, which is S ::= (#x20 | #x9 | #xD | #xA)+
     * <p>
     * Java's regexp pattern \s defines whitespace as [ \t\n\x0B\f\r]
     *
     * <p>For reference:</p>
     * <ul>
     * <li>\x0B = vertical tab</li>
     * <li>\f = #xC = form feed</li>
     * <li>#x20 = space</li>
     * <li>#x9 = \t</li>
     * <li>#xA = \n</li>
     * <li>#xD = \r</li>
     * </ul>
     *
     * <p>
     * The difference is that Java's whitespace includes vertical tab and form feed, which this functional will also
     * normalize. Additionally <code>{@link #trim(String)}</code> removes control characters (char &lt;= 32) from both
     * ends of this String.
     * </p>
     *
     * @see Pattern
     * @see #trim(String)
     * @see <a
     *      href="http://www.w3.org/TR/xpath/#function-normalize-space">http://www.w3.org/TR/xpath/#function-normalize-space</a>
     * @param str the source String to normalize whitespaces from, may be null
     * @return the modified string with whitespace normalized, {@code null} if null String input
     *
     * @since 3.0
     */
    public static String normalizeSpace(final String str) {
        // LANG-1020: Improved performance significantly by normalizing manually instead of using regex
        // See https://github.com/librucha/commons-lang-normalizespaces-benchmark for performance test
        if (isEmpty(str)) {
            return str;
        }
        final int size = str.length();
        final char[] newChars = new char[size];
        int count = 0;
        int whitespacesCount = 0;
        boolean startWhitespaces = true;
        for (int i = 0; i < size; i++) {
            final char actualChar = str.charAt(i);
            final boolean isWhitespace = Character.isWhitespace(actualChar);
            if (!isWhitespace) {
                startWhitespaces = false;
                newChars[count++] = (actualChar == 160 ? 32 : actualChar);
                whitespacesCount = 0;
            } else {
                if (whitespacesCount == 0 && !startWhitespaces) {
                    newChars[count++] = SPACE.charAt(0);
                }
                whitespacesCount++;
            }
        }
        if (startWhitespaces) {
            return EMPTY;
        }
        return new String(newChars, 0, count - (whitespacesCount > 0 ? 1 : 0)).trim();
    }

    /**
     * <p>Check if a CharSequence ends with any of the provided case-sensitive suffixes.</p>
     *
     * <pre>
     * StringUtils.endsWithAny(null, null)      = false
     * StringUtils.endsWithAny(null, new String[] {"abc"})  = false
     * StringUtils.endsWithAny("abcxyz", null)     = false
     * StringUtils.endsWithAny("abcxyz", new String[] {""}) = true
     * StringUtils.endsWithAny("abcxyz", new String[] {"xyz"}) = true
     * StringUtils.endsWithAny("abcxyz", new String[] {null, "xyz", "abc"}) = true
     * StringUtils.endsWithAny("abcXYZ", "def", "XYZ") = true
     * StringUtils.endsWithAny("abcXYZ", "def", "xyz") = false
     * </pre>
     *
     * @param sequence  the CharSequence to check, may be null
     * @param searchStrings the case-sensitive CharSequences to find, may be empty or contain {@code null}
     * @see StringUtils#endsWith(CharSequence, CharSequence)
     * @return {@code true} if the input {@code sequence} is {@code null} AND no {@code searchStrings} are provided, or
     *   the input {@code sequence} ends in any of the provided case-sensitive {@code searchStrings}.
     * @since 3.0
     */
    public static boolean endsWithAny(final CharSequence sequence, final CharSequence... searchStrings) {
        if (isEmpty(sequence) || ArrayUtils.isEmpty(searchStrings)) {
            return false;
        }
        for (final CharSequence searchString : searchStrings) {
            if (endsWith(sequence, searchString)) {
                return true;
            }
        }
        return false;
    }

    /**
     * Appends the suffix to the end of the string if the string does not
     * already end with the suffix.
     *
     * @param str The string.
     * @param suffix The suffix to append to the end of the string.
     * @param ignoreCase Indicates whether the compare should ignore case.
     * @param suffixes Additional suffixes that are valid terminators (optional).
     *
     * @return A new String if suffix was appended, the same string otherwise.
     */
    private static String appendIfMissing(final String str, final CharSequence suffix, final boolean ignoreCase, final CharSequence... suffixes) {
        if (str == null || isEmpty(suffix) || endsWith(str, suffix, ignoreCase)) {
            return str;
        }
        if (suffixes != null && suffixes.length > 0) {
            for (final CharSequence s : suffixes) {
                if (endsWith(str, s, ignoreCase)) {
                    return str;
                }
            }
        }
        return str + suffix.toString();
    }

    /**
     * Appends the suffix to the end of the string if the string does not
     * already end with any of the suffixes.
     *
     * <pre>
     * StringUtils.appendIfMissing(null, null) = null
     * StringUtils.appendIfMissing("abc", null) = "abc"
     * StringUtils.appendIfMissing("", "xyz") = "xyz"
     * StringUtils.appendIfMissing("abc", "xyz") = "abcxyz"
     * StringUtils.appendIfMissing("abcxyz", "xyz") = "abcxyz"
     * StringUtils.appendIfMissing("abcXYZ", "xyz") = "abcXYZxyz"
     * </pre>
     * <p>With additional suffixes,</p>
     * <pre>
     * StringUtils.appendIfMissing(null, null, null) = null
     * StringUtils.appendIfMissing("abc", null, null) = "abc"
     * StringUtils.appendIfMissing("", "xyz", null) = "xyz"
     * StringUtils.appendIfMissing("abc", "xyz", new CharSequence[]{null}) = "abcxyz"
     * StringUtils.appendIfMissing("abc", "xyz", "") = "abc"
     * StringUtils.appendIfMissing("abc", "xyz", "mno") = "abcxyz"
     * StringUtils.appendIfMissing("abcxyz", "xyz", "mno") = "abcxyz"
     * StringUtils.appendIfMissing("abcmno", "xyz", "mno") = "abcmno"
     * StringUtils.appendIfMissing("abcXYZ", "xyz", "mno") = "abcXYZxyz"
     * StringUtils.appendIfMissing("abcMNO", "xyz", "mno") = "abcMNOxyz"
     * </pre>
     *
     * @param str The string.
     * @param suffix The suffix to append to the end of the string.
     * @param suffixes Additional suffixes that are valid terminators.
     *
     * @return A new String if suffix was appended, the same string otherwise.
     *
     * @since 3.2
     */
    public static String appendIfMissing(final String str, final CharSequence suffix, final CharSequence... suffixes) {
        return appendIfMissing(str, suffix, false, suffixes);
    }

    /**
     * Appends the suffix to the end of the string if the string does not
     * already end, case insensitive, with any of the suffixes.
     *
     * <pre>
     * StringUtils.appendIfMissingIgnoreCase(null, null) = null
     * StringUtils.appendIfMissingIgnoreCase("abc", null) = "abc"
     * StringUtils.appendIfMissingIgnoreCase("", "xyz") = "xyz"
     * StringUtils.appendIfMissingIgnoreCase("abc", "xyz") = "abcxyz"
     * StringUtils.appendIfMissingIgnoreCase("abcxyz", "xyz") = "abcxyz"
     * StringUtils.appendIfMissingIgnoreCase("abcXYZ", "xyz") = "abcXYZ"
     * </pre>
     * <p>With additional suffixes,</p>
     * <pre>
     * StringUtils.appendIfMissingIgnoreCase(null, null, null) = null
     * StringUtils.appendIfMissingIgnoreCase("abc", null, null) = "abc"
     * StringUtils.appendIfMissingIgnoreCase("", "xyz", null) = "xyz"
     * StringUtils.appendIfMissingIgnoreCase("abc", "xyz", new CharSequence[]{null}) = "abcxyz"
     * StringUtils.appendIfMissingIgnoreCase("abc", "xyz", "") = "abc"
     * StringUtils.appendIfMissingIgnoreCase("abc", "xyz", "mno") = "axyz"
     * StringUtils.appendIfMissingIgnoreCase("abcxyz", "xyz", "mno") = "abcxyz"
     * StringUtils.appendIfMissingIgnoreCase("abcmno", "xyz", "mno") = "abcmno"
     * StringUtils.appendIfMissingIgnoreCase("abcXYZ", "xyz", "mno") = "abcXYZ"
     * StringUtils.appendIfMissingIgnoreCase("abcMNO", "xyz", "mno") = "abcMNO"
     * </pre>
     *
     * @param str The string.
     * @param suffix The suffix to append to the end of the string.
     * @param suffixes Additional suffixes that are valid terminators.
     *
     * @return A new String if suffix was appended, the same string otherwise.
     *
     * @since 3.2
     */
    public static String appendIfMissingIgnoreCase(final String str, final CharSequence suffix, final CharSequence... suffixes) {
        return appendIfMissing(str, suffix, true, suffixes);
    }

    /**
     * Prepends the prefix to the start of the string if the string does not
     * already start with any of the prefixes.
     *
     * @param str The string.
     * @param prefix The prefix to prepend to the start of the string.
     * @param ignoreCase Indicates whether the compare should ignore case.
     * @param prefixes Additional prefixes that are valid (optional).
     *
     * @return A new String if prefix was prepended, the same string otherwise.
     */
    private static String prependIfMissing(final String str, final CharSequence prefix, final boolean ignoreCase, final CharSequence... prefixes) {
        if (str == null || isEmpty(prefix) || startsWith(str, prefix, ignoreCase)) {
            return str;
        }
        if (prefixes != null && prefixes.length > 0) {
            for (final CharSequence p : prefixes) {
                if (startsWith(str, p, ignoreCase)) {
                    return str;
                }
            }
        }
        return prefix.toString() + str;
    }

    /**
     * Prepends the prefix to the start of the string if the string does not
     * already start with any of the prefixes.
     *
     * <pre>
     * StringUtils.prependIfMissing(null, null) = null
     * StringUtils.prependIfMissing("abc", null) = "abc"
     * StringUtils.prependIfMissing("", "xyz") = "xyz"
     * StringUtils.prependIfMissing("abc", "xyz") = "xyzabc"
     * StringUtils.prependIfMissing("xyzabc", "xyz") = "xyzabc"
     * StringUtils.prependIfMissing("XYZabc", "xyz") = "xyzXYZabc"
     * </pre>
     * <p>With additional prefixes,</p>
     * <pre>
     * StringUtils.prependIfMissing(null, null, null) = null
     * StringUtils.prependIfMissing("abc", null, null) = "abc"
     * StringUtils.prependIfMissing("", "xyz", null) = "xyz"
     * StringUtils.prependIfMissing("abc", "xyz", new CharSequence[]{null}) = "xyzabc"
     * StringUtils.prependIfMissing("abc", "xyz", "") = "abc"
     * StringUtils.prependIfMissing("abc", "xyz", "mno") = "xyzabc"
     * StringUtils.prependIfMissing("xyzabc", "xyz", "mno") = "xyzabc"
     * StringUtils.prependIfMissing("mnoabc", "xyz", "mno") = "mnoabc"
     * StringUtils.prependIfMissing("XYZabc", "xyz", "mno") = "xyzXYZabc"
     * StringUtils.prependIfMissing("MNOabc", "xyz", "mno") = "xyzMNOabc"
     * </pre>
     *
     * @param str The string.
     * @param prefix The prefix to prepend to the start of the string.
     * @param prefixes Additional prefixes that are valid.
     *
     * @return A new String if prefix was prepended, the same string otherwise.
     *
     * @since 3.2
     */
    public static String prependIfMissing(final String str, final CharSequence prefix, final CharSequence... prefixes) {
        return prependIfMissing(str, prefix, false, prefixes);
    }

    /**
     * Prepends the prefix to the start of the string if the string does not
     * already start, case insensitive, with any of the prefixes.
     *
     * <pre>
     * StringUtils.prependIfMissingIgnoreCase(null, null) = null
     * StringUtils.prependIfMissingIgnoreCase("abc", null) = "abc"
     * StringUtils.prependIfMissingIgnoreCase("", "xyz") = "xyz"
     * StringUtils.prependIfMissingIgnoreCase("abc", "xyz") = "xyzabc"
     * StringUtils.prependIfMissingIgnoreCase("xyzabc", "xyz") = "xyzabc"
     * StringUtils.prependIfMissingIgnoreCase("XYZabc", "xyz") = "XYZabc"
     * </pre>
     * <p>With additional prefixes,</p>
     * <pre>
     * StringUtils.prependIfMissingIgnoreCase(null, null, null) = null
     * StringUtils.prependIfMissingIgnoreCase("abc", null, null) = "abc"
     * StringUtils.prependIfMissingIgnoreCase("", "xyz", null) = "xyz"
     * StringUtils.prependIfMissingIgnoreCase("abc", "xyz", new CharSequence[]{null}) = "xyzabc"
     * StringUtils.prependIfMissingIgnoreCase("abc", "xyz", "") = "abc"
     * StringUtils.prependIfMissingIgnoreCase("abc", "xyz", "mno") = "xyzabc"
     * StringUtils.prependIfMissingIgnoreCase("xyzabc", "xyz", "mno") = "xyzabc"
     * StringUtils.prependIfMissingIgnoreCase("mnoabc", "xyz", "mno") = "mnoabc"
     * StringUtils.prependIfMissingIgnoreCase("XYZabc", "xyz", "mno") = "XYZabc"
     * StringUtils.prependIfMissingIgnoreCase("MNOabc", "xyz", "mno") = "MNOabc"
     * </pre>
     *
     * @param str The string.
     * @param prefix The prefix to prepend to the start of the string.
     * @param prefixes Additional prefixes that are valid (optional).
     *
     * @return A new String if prefix was prepended, the same string otherwise.
     *
     * @since 3.2
     */
    public static String prependIfMissingIgnoreCase(final String str, final CharSequence prefix, final CharSequence... prefixes) {
        return prependIfMissing(str, prefix, true, prefixes);
    }

    /**
     * Converts a <code>byte[]</code> to a String using the specified character encoding.
     *
     * @param bytes
     *            the byte array to read from
     * @param charsetName
     *            the encoding to use, if null then use the platform default
     * @return a new String
     * @throws UnsupportedEncodingException
     *             If the named charset is not supported
     * @throws NullPointerException
     *             if the input is null
     * @deprecated use {@link StringUtils#toEncodedString(byte[], Charset)} instead of String constants in your code
     * @since 3.1
     */
    @Deprecated
    public static String toString(final byte[] bytes, final String charsetName) throws UnsupportedEncodingException {
        return charsetName != null ? new String(bytes, charsetName) : new String(bytes, Charset.defaultCharset());
    }

    /**
     * Converts a <code>byte[]</code> to a String using the specified character encoding.
     *
     * @param bytes
     *            the byte array to read from
     * @param charset
     *            the encoding to use, if null then use the platform default
     * @return a new String
     * @throws NullPointerException
     *             if {@code bytes} is null
     * @since 3.2
     * @since 3.3 No longer throws {@link UnsupportedEncodingException}.
     */
    public static String toEncodedString(final byte[] bytes, final Charset charset) {
        return new String(bytes, charset != null ? charset : Charset.defaultCharset());
    }

    /**
     * <p>
     * Wraps a string with a char.
     * </p>
     *
     * <pre>
     * StringUtils.wrap(null, *)        = null
     * StringUtils.wrap("", *)          = ""
     * StringUtils.wrap("ab", '\0')     = "ab"
     * StringUtils.wrap("ab", 'x')      = "xabx"
     * StringUtils.wrap("ab", '\'')     = "'ab'"
     * StringUtils.wrap("\"ab\"", '\"') = "\"\"ab\"\""
     * </pre>
     *
     * @param str
     *            the string to be wrapped, may be {@code null}
     * @param wrapWith
     *            the char that will wrap {@code str}
     * @return the wrapped string, or {@code null} if {@code str==null}
     * @since 3.4
     */
    public static String wrap(final String str, final char wrapWith) {

        if (isEmpty(str) || wrapWith == CharUtils.NUL) {
            return str;
        }

        return wrapWith + str + wrapWith;
    }

    /**
     * <p>
     * Wraps a String with another String.
     * </p>
     *
     * <p>
     * A {@code null} input String returns {@code null}.
     * </p>
     *
     * <pre>
     * StringUtils.wrap(null, *)         = null
     * StringUtils.wrap("", *)           = ""
     * StringUtils.wrap("ab", null)      = "ab"
     * StringUtils.wrap("ab", "x")       = "xabx"
     * StringUtils.wrap("ab", "\"")      = "\"ab\""
     * StringUtils.wrap("\"ab\"", "\"")  = "\"\"ab\"\""
     * StringUtils.wrap("ab", "'")       = "'ab'"
     * StringUtils.wrap("'abcd'", "'")   = "''abcd''"
     * StringUtils.wrap("\"abcd\"", "'") = "'\"abcd\"'"
     * StringUtils.wrap("'abcd'", "\"")  = "\"'abcd'\""
     * </pre>
     *
     * @param str
     *            the String to be wrapper, may be null
     * @param wrapWith
     *            the String that will wrap str
     * @return wrapped String, {@code null} if null String input
     * @since 3.4
     */
    public static String wrap(final String str, final String wrapWith) {

        if (isEmpty(str) || isEmpty(wrapWith)) {
            return str;
        }

        return wrapWith.concat(str).concat(wrapWith);
    }

    /**
     * <p>
     * Wraps a string with a char if that char is missing from the start or end of the given string.
     * </p>
     *
     * <pre>
     * StringUtils.wrap(null, *)        = null
     * StringUtils.wrap("", *)          = ""
     * StringUtils.wrap("ab", '\0')     = "ab"
     * StringUtils.wrap("ab", 'x')      = "xabx"
     * StringUtils.wrap("ab", '\'')     = "'ab'"
     * StringUtils.wrap("\"ab\"", '\"') = "\"ab\""
     * StringUtils.wrap("/", '/')  = "/"
     * StringUtils.wrap("a/b/c", '/')  = "/a/b/c/"
     * StringUtils.wrap("/a/b/c", '/')  = "/a/b/c/"
     * StringUtils.wrap("a/b/c/", '/')  = "/a/b/c/"
     * </pre>
     *
     * @param str
     *            the string to be wrapped, may be {@code null}
     * @param wrapWith
     *            the char that will wrap {@code str}
     * @return the wrapped string, or {@code null} if {@code str==null}
     * @since 3.5
     */
    public static String wrapIfMissing(final String str, final char wrapWith) {
        if (isEmpty(str) || wrapWith == CharUtils.NUL) {
            return str;
        }
        final StringBuilder builder = new StringBuilder(str.length() + 2);
        if (str.charAt(0) != wrapWith) {
            builder.append(wrapWith);
        }
        builder.append(str);
        if (str.charAt(str.length() - 1) != wrapWith) {
            builder.append(wrapWith);
        }
        return builder.toString();
    }

    /**
     * <p>
     * Wraps a string with a string if that string is missing from the start or end of the given string.
     * </p>
     *
     * <pre>
     * StringUtils.wrap(null, *)         = null
     * StringUtils.wrap("", *)           = ""
     * StringUtils.wrap("ab", null)      = "ab"
     * StringUtils.wrap("ab", "x")       = "xabx"
     * StringUtils.wrap("ab", "\"")      = "\"ab\""
     * StringUtils.wrap("\"ab\"", "\"")  = "\"ab\""
     * StringUtils.wrap("ab", "'")       = "'ab'"
     * StringUtils.wrap("'abcd'", "'")   = "'abcd'"
     * StringUtils.wrap("\"abcd\"", "'") = "'\"abcd\"'"
     * StringUtils.wrap("'abcd'", "\"")  = "\"'abcd'\""
     * StringUtils.wrap("/", "/")  = "/"
     * StringUtils.wrap("a/b/c", "/")  = "/a/b/c/"
     * StringUtils.wrap("/a/b/c", "/")  = "/a/b/c/"
     * StringUtils.wrap("a/b/c/", "/")  = "/a/b/c/"
     * </pre>
     *
     * @param str
     *            the string to be wrapped, may be {@code null}
     * @param wrapWith
     *            the char that will wrap {@code str}
     * @return the wrapped string, or {@code null} if {@code str==null}
     * @since 3.5
     */
    public static String wrapIfMissing(final String str, final String wrapWith) {
        if (isEmpty(str) || isEmpty(wrapWith)) {
            return str;
        }
        final StringBuilder builder = new StringBuilder(str.length() + wrapWith.length() + wrapWith.length());
        if (!str.startsWith(wrapWith)) {
            builder.append(wrapWith);
        }
        builder.append(str);
        if (!str.endsWith(wrapWith)) {
            builder.append(wrapWith);
        }
        return builder.toString();
    }

    /**
     * <p>
     * Unwraps a given string from anther string.
     * </p>
     *
     * <pre>
     * StringUtils.unwrap(null, null)         = null
     * StringUtils.unwrap(null, "")           = null
     * StringUtils.unwrap(null, "1")          = null
     * StringUtils.unwrap("\'abc\'", "\'")    = "abc"
     * StringUtils.unwrap("\"abc\"", "\"")    = "abc"
     * StringUtils.unwrap("AABabcBAA", "AA")  = "BabcB"
     * StringUtils.unwrap("A", "#")           = "A"
     * StringUtils.unwrap("#A", "#")          = "#A"
     * StringUtils.unwrap("A#", "#")          = "A#"
     * </pre>
     *
     * @param str
     *          the String to be unwrapped, can be null
     * @param wrapToken
     *          the String used to unwrap
     * @return unwrapped String or the original string
     *          if it is not quoted properly with the wrapToken
     * @since 3.6
     */
    public static String unwrap(final String str, final String wrapToken) {
        if (isEmpty(str) || isEmpty(wrapToken)) {
            return str;
        }

        if (startsWith(str, wrapToken) && endsWith(str, wrapToken)) {
            final int startIndex = str.indexOf(wrapToken);
            final int endIndex = str.lastIndexOf(wrapToken);
            final int wrapLength = wrapToken.length();
            if (startIndex != -1 && endIndex != -1) {
                return str.substring(startIndex + wrapLength, endIndex);
            }
        }

        return str;
    }

    /**
     * <p>
     * Unwraps a given string from a character.
     * </p>
     *
     * <pre>
     * StringUtils.unwrap(null, null)         = null
     * StringUtils.unwrap(null, '\0')         = null
     * StringUtils.unwrap(null, '1')          = null
     * StringUtils.unwrap("\'abc\'", '\'')    = "abc"
     * StringUtils.unwrap("AABabcBAA", 'A')  = "ABabcBA"
     * StringUtils.unwrap("A", '#')           = "A"
     * StringUtils.unwrap("#A", '#')          = "#A"
     * StringUtils.unwrap("A#", '#')          = "A#"
     * </pre>
     *
     * @param str
     *          the String to be unwrapped, can be null
     * @param wrapChar
     *          the character used to unwrap
     * @return unwrapped String or the original string
     *          if it is not quoted properly with the wrapChar
     * @since 3.6
     */
    public static String unwrap(final String str, final char wrapChar) {
        if (isEmpty(str) || wrapChar == CharUtils.NUL) {
            return str;
        }

        if (str.charAt(0) == wrapChar && str.charAt(str.length() - 1) == wrapChar) {
            final int startIndex = 0;
            final int endIndex = str.length() - 1;
            if (endIndex != -1) {
                return str.substring(startIndex + 1, endIndex);
            }
        }

        return str;
    }

    /**
     * <p>Converts a {@code CharSequence} into an array of code points.</p>
     *
     * <p>Valid pairs of surrogate code units will be converted into a single supplementary
     * code point. Isolated surrogate code units (i.e. a high surrogate not followed by a low surrogate or
     * a low surrogate not preceeded by a high surrogate) will be returned as-is.</p>
     *
     * <pre>
     * StringUtils.toCodePoints(null)   =  null
     * StringUtils.toCodePoints("")     =  []  // empty array
     * </pre>
     *
     * @param str the character sequence to convert
     * @return an array of code points
     * @since 3.6
     */
    public static int[] toCodePoints(CharSequence str) {
        if (str == null) {
            return null;
        }
        if (str.length() == 0) {
            return ArrayUtils.EMPTY_INT_ARRAY;
        }

        String s = str.toString();
        int[] result = new int[s.codePointCount(0, s.length())];
        int index = 0;
        for (int i = 0; i < result.length; i++) {
            result[i] = s.codePointAt(index);
            index += Character.charCount(result[i]);
        }
        return result;
    }    
    
    /**
     * <p>Finds index of all the occurences of given search key found in source string.
     * </p>
     * @param source
     * @param searchKey
     * @return list of integer of indexes.
     */
    public static List<Integer> indexesOf(final String source, final Character searchKey) {
    	if(source == null || source.length() == 0 || searchKey == null ) {
    		return null;
    	}
    	List<Integer> indexList = new ArrayList<>();
    	for(int i = 0 ; i < source.length() ; i++) {
    		if(searchKey.equals(source.charAt(i))) {
    			indexList.add(i);
    		}
    	}
    	return indexList;    	
    }
<<<<<<< HEAD
=======
    
    /** Check if two Strings are anagram or not  
     *  @return true, if both Strings are anagram. 
     */ 
    public static boolean isAnagram(final String word, final String anagram){
    	
    	if(word.length() != anagram.length()) return false;
    	
    	char[] charFromWord = word.toLowerCase().toCharArray(); 
    	char[] charFromAnagram = anagram.toLowerCase().toCharArray(); 
    	Arrays.sort(charFromWord); 
    	Arrays.sort(charFromAnagram); 
    	return Arrays.equals(charFromWord, charFromAnagram); 
    }
>>>>>>> 4d4a4469
}<|MERGE_RESOLUTION|>--- conflicted
+++ resolved
@@ -9266,21 +9266,4 @@
     	}
     	return indexList;    	
     }
-<<<<<<< HEAD
-=======
-    
-    /** Check if two Strings are anagram or not  
-     *  @return true, if both Strings are anagram. 
-     */ 
-    public static boolean isAnagram(final String word, final String anagram){
-    	
-    	if(word.length() != anagram.length()) return false;
-    	
-    	char[] charFromWord = word.toLowerCase().toCharArray(); 
-    	char[] charFromAnagram = anagram.toLowerCase().toCharArray(); 
-    	Arrays.sort(charFromWord); 
-    	Arrays.sort(charFromAnagram); 
-    	return Arrays.equals(charFromWord, charFromAnagram); 
-    }
->>>>>>> 4d4a4469
 }