/*
 * Licensed to the Apache Software Foundation (ASF) under one or more
 * contributor license agreements.  See the NOTICE file distributed with
 * this work for additional information regarding copyright ownership.
 * The ASF licenses this file to You under the Apache License, Version 2.0
 * (the "License"); you may not use this file except in compliance with
 * the License.  You may obtain a copy of the License at
 *
 *      http://www.apache.org/licenses/LICENSE-2.0
 *
 * Unless required by applicable law or agreed to in writing, software
 * distributed under the License is distributed on an "AS IS" BASIS,
 * WITHOUT WARRANTIES OR CONDITIONS OF ANY KIND, either express or implied.
 * See the License for the specific language governing permissions and
 * limitations under the License.
 */
package org.apache.commons.lang3;

import static org.junit.Assert.assertArrayEquals;
import static org.junit.Assert.assertEquals;
import static org.junit.Assert.assertFalse;
import static org.junit.Assert.assertNotNull;
import static org.junit.Assert.assertNull;
import static org.junit.Assert.assertSame;
import static org.junit.Assert.assertTrue;
import static org.junit.Assert.fail;

import java.io.UnsupportedEncodingException;
import java.lang.reflect.Constructor;
import java.lang.reflect.Method;
import java.lang.reflect.Modifier;
import java.nio.CharBuffer;
import java.nio.charset.Charset;
import java.util.Arrays;
import java.util.Collections;
import java.util.Iterator;
import java.util.Locale;
import java.util.Objects;
import java.util.regex.PatternSyntaxException;

import org.apache.commons.lang3.text.WordUtils;
import org.junit.Test;

/**
 * Unit tests for methods of {@link org.apache.commons.lang3.StringUtils}
 * which been moved to their own test classes.
 */
@SuppressWarnings("deprecation") // deliberate use of deprecated code
public class StringUtilsTest {

    static final String WHITESPACE;
    static final String NON_WHITESPACE;
    static final String HARD_SPACE;
    static final String TRIMMABLE;
    static final String NON_TRIMMABLE;

    static {
        String ws = "";
        String nws = "";
        final String hs = String.valueOf(((char) 160));
        String tr = "";
        String ntr = "";
        for (int i = 0; i < Character.MAX_VALUE; i++) {
            if (Character.isWhitespace((char) i)) {
                ws += String.valueOf((char) i);
                if (i > 32) {
                    ntr += String.valueOf((char) i);
                }
            } else if (i < 40) {
                nws += String.valueOf((char) i);
            }
        }
        for (int i = 0; i <= 32; i++) {
            tr += String.valueOf((char) i);
        }
        WHITESPACE = ws;
        NON_WHITESPACE = nws;
        HARD_SPACE = hs;
        TRIMMABLE = tr;
        NON_TRIMMABLE = ntr;
    }

    private static final String[] ARRAY_LIST = {"foo", "bar", "baz"};
    private static final String[] EMPTY_ARRAY_LIST = {};
    private static final String[] NULL_ARRAY_LIST = {null};
    private static final Object[] NULL_TO_STRING_LIST = {
            new Object() {
                @Override
                public String toString() {
                    return null;
                }
            }
    };
    private static final String[] MIXED_ARRAY_LIST = {null, "", "foo"};
    private static final Object[] MIXED_TYPE_LIST = {"foo", Long.valueOf(2L)};
    private static final long[] LONG_PRIM_LIST = {1, 2};
    private static final int[] INT_PRIM_LIST = {1, 2};
    private static final byte[] BYTE_PRIM_LIST = {1, 2};
    private static final short[] SHORT_PRIM_LIST = {1, 2};
    private static final char[] CHAR_PRIM_LIST = {'1', '2'};
    private static final float[] FLOAT_PRIM_LIST = {1, 2};
    private static final double[] DOUBLE_PRIM_LIST = {1, 2};

    private static final String SEPARATOR = ",";
    private static final char SEPARATOR_CHAR = ';';

    private static final String TEXT_LIST = "foo,bar,baz";
    private static final String TEXT_LIST_CHAR = "foo;bar;baz";
    private static final String TEXT_LIST_NOSEP = "foobarbaz";

    private static final String FOO_UNCAP = "foo";
    private static final String FOO_CAP = "Foo";

    private static final String SENTENCE_UNCAP = "foo bar baz";
    private static final String SENTENCE_CAP = "Foo Bar Baz";

    //-----------------------------------------------------------------------
    @Test
    public void testConstructor() {
        assertNotNull(new StringUtils());
        final Constructor<?>[] cons = StringUtils.class.getDeclaredConstructors();
        assertEquals(1, cons.length);
        assertTrue(Modifier.isPublic(cons[0].getModifiers()));
        assertTrue(Modifier.isPublic(StringUtils.class.getModifiers()));
        assertFalse(Modifier.isFinal(StringUtils.class.getModifiers()));
    }

    @Test
    public void testUpperCase() {
        assertNull(StringUtils.upperCase(null));
        assertNull(StringUtils.upperCase(null, Locale.ENGLISH));
        assertEquals("upperCase(String) failed",
                "FOO TEST THING", StringUtils.upperCase("fOo test THING"));
        assertEquals("upperCase(empty-string) failed",
                "", StringUtils.upperCase(""));
        assertEquals("upperCase(String, Locale) failed",
                "FOO TEST THING", StringUtils.upperCase("fOo test THING", Locale.ENGLISH));
        assertEquals("upperCase(empty-string, Locale) failed",
                "", StringUtils.upperCase("", Locale.ENGLISH));
    }

    @Test
    public void testLowerCase() {
        assertNull(StringUtils.lowerCase(null));
        assertNull(StringUtils.lowerCase(null, Locale.ENGLISH));
        assertEquals("lowerCase(String) failed",
                "foo test thing", StringUtils.lowerCase("fOo test THING"));
        assertEquals("lowerCase(empty-string) failed",
                "", StringUtils.lowerCase(""));
        assertEquals("lowerCase(String, Locale) failed",
                "foo test thing", StringUtils.lowerCase("fOo test THING", Locale.ENGLISH));
        assertEquals("lowerCase(empty-string, Locale) failed",
                "", StringUtils.lowerCase("", Locale.ENGLISH));
    }

    @Test
    public void testCapitalize() {
        assertNull(StringUtils.capitalize(null));

        assertEquals("capitalize(empty-string) failed",
                "", StringUtils.capitalize(""));
        assertEquals("capitalize(single-char-string) failed",
                "X", StringUtils.capitalize("x"));
        assertEquals("capitalize(String) failed",
                FOO_CAP, StringUtils.capitalize(FOO_CAP));
        assertEquals("capitalize(string) failed",
                FOO_CAP, StringUtils.capitalize(FOO_UNCAP));

        assertEquals("capitalize(String) is not using TitleCase",
                "\u01C8", StringUtils.capitalize("\u01C9"));

        // Javadoc examples
        assertNull(StringUtils.capitalize(null));
        assertEquals("", StringUtils.capitalize(""));
        assertEquals("Cat", StringUtils.capitalize("cat"));
        assertEquals("CAt", StringUtils.capitalize("cAt"));
        assertEquals("'cat'", StringUtils.capitalize("'cat'"));
    }

    @Test
    public void testUnCapitalize() {
        assertNull(StringUtils.uncapitalize(null));

        assertEquals("uncapitalize(String) failed",
                FOO_UNCAP, StringUtils.uncapitalize(FOO_CAP));
        assertEquals("uncapitalize(string) failed",
                FOO_UNCAP, StringUtils.uncapitalize(FOO_UNCAP));
        assertEquals("uncapitalize(empty-string) failed",
                "", StringUtils.uncapitalize(""));
        assertEquals("uncapitalize(single-char-string) failed",
                "x", StringUtils.uncapitalize("X"));

        // Examples from uncapitalize Javadoc
        assertEquals("cat", StringUtils.uncapitalize("cat"));
        assertEquals("cat", StringUtils.uncapitalize("Cat"));
        assertEquals("cAT", StringUtils.uncapitalize("CAT"));
    }

    @Test
    public void testReCapitalize() {
        // reflection type of tests: Sentences.
        assertEquals("uncapitalize(capitalize(String)) failed",
                SENTENCE_UNCAP, StringUtils.uncapitalize(StringUtils.capitalize(SENTENCE_UNCAP)));
        assertEquals("capitalize(uncapitalize(String)) failed",
                SENTENCE_CAP, StringUtils.capitalize(StringUtils.uncapitalize(SENTENCE_CAP)));

        // reflection type of tests: One word.
        assertEquals("uncapitalize(capitalize(String)) failed",
                FOO_UNCAP, StringUtils.uncapitalize(StringUtils.capitalize(FOO_UNCAP)));
        assertEquals("capitalize(uncapitalize(String)) failed",
                FOO_CAP, StringUtils.capitalize(StringUtils.uncapitalize(FOO_CAP)));
    }

    @Test
    public void testSwapCase_String() {
        assertNull(StringUtils.swapCase(null));
        assertEquals("", StringUtils.swapCase(""));
        assertEquals("  ", StringUtils.swapCase("  "));

        assertEquals("i", WordUtils.swapCase("I"));
        assertEquals("I", WordUtils.swapCase("i"));
        assertEquals("I AM HERE 123", StringUtils.swapCase("i am here 123"));
        assertEquals("i aM hERE 123", StringUtils.swapCase("I Am Here 123"));
        assertEquals("I AM here 123", StringUtils.swapCase("i am HERE 123"));
        assertEquals("i am here 123", StringUtils.swapCase("I AM HERE 123"));

        final String test = "This String contains a TitleCase character: \u01C8";
        final String expect = "tHIS sTRING CONTAINS A tITLEcASE CHARACTER: \u01C9";
        assertEquals(expect, WordUtils.swapCase(test));
        assertEquals(expect, StringUtils.swapCase(test));
    }

    //-----------------------------------------------------------------------
    @Test
    public void testJoin_Objects() {
        assertEquals("abc", StringUtils.join("a", "b", "c"));
        assertEquals("a", StringUtils.join(null, "", "a"));
        assertNull(StringUtils.join((Object[]) null));
    }

    @Test
    public void testJoin_Objectarray() {
//        assertNull(StringUtils.join(null)); // generates warning
        assertNull(StringUtils.join((Object[]) null)); // equivalent explicit cast
        // test additional varargs calls
        assertEquals("", StringUtils.join()); // empty array
        assertEquals("", StringUtils.join((Object) null)); // => new Object[]{null}

        assertEquals("", StringUtils.join(EMPTY_ARRAY_LIST));
        assertEquals("", StringUtils.join(NULL_ARRAY_LIST));
        assertEquals("null", StringUtils.join(NULL_TO_STRING_LIST));
        assertEquals("abc", StringUtils.join("a", "b", "c"));
        assertEquals("a", StringUtils.join(null, "a", ""));
        assertEquals("foo", StringUtils.join(MIXED_ARRAY_LIST));
        assertEquals("foo2", StringUtils.join(MIXED_TYPE_LIST));
    }

    @Test
    public void testJoin_ArrayCharSeparator() {
        assertNull(StringUtils.join((Object[]) null, ','));
        assertEquals(TEXT_LIST_CHAR, StringUtils.join(ARRAY_LIST, SEPARATOR_CHAR));
        assertEquals("", StringUtils.join(EMPTY_ARRAY_LIST, SEPARATOR_CHAR));
        assertEquals(";;foo", StringUtils.join(MIXED_ARRAY_LIST, SEPARATOR_CHAR));
        assertEquals("foo;2", StringUtils.join(MIXED_TYPE_LIST, SEPARATOR_CHAR));

        assertNull(StringUtils.join((Object[]) null, ',', 0, 1));
        assertEquals("/", StringUtils.join(MIXED_ARRAY_LIST, '/', 0, MIXED_ARRAY_LIST.length - 1));
        assertEquals("foo", StringUtils.join(MIXED_TYPE_LIST, '/', 0, 1));
        assertEquals("null", StringUtils.join(NULL_TO_STRING_LIST, '/', 0, 1));
        assertEquals("foo/2", StringUtils.join(MIXED_TYPE_LIST, '/', 0, 2));
        assertEquals("2", StringUtils.join(MIXED_TYPE_LIST, '/', 1, 2));
        assertEquals("", StringUtils.join(MIXED_TYPE_LIST, '/', 2, 1));
    }

    @Test
    public void testJoin_ArrayOfChars() {
        assertNull(StringUtils.join((char[]) null, ','));
        assertEquals("1;2", StringUtils.join(CHAR_PRIM_LIST, SEPARATOR_CHAR));
        assertEquals("2", StringUtils.join(CHAR_PRIM_LIST, SEPARATOR_CHAR, 1, 2));
        assertNull(StringUtils.join((char[]) null, SEPARATOR_CHAR, 0, 1));
        assertEquals(StringUtils.EMPTY, StringUtils.join(CHAR_PRIM_LIST, SEPARATOR_CHAR, 0, 0));
        assertEquals(StringUtils.EMPTY, StringUtils.join(CHAR_PRIM_LIST, SEPARATOR_CHAR, 1, 0));
    }

    @Test
    public void testJoin_ArrayOfBytes() {
        assertNull(StringUtils.join((byte[]) null, ','));
        assertEquals("1;2", StringUtils.join(BYTE_PRIM_LIST, SEPARATOR_CHAR));
        assertEquals("2", StringUtils.join(BYTE_PRIM_LIST, SEPARATOR_CHAR, 1, 2));
        assertNull(StringUtils.join((byte[]) null, SEPARATOR_CHAR, 0, 1));
        assertEquals(StringUtils.EMPTY, StringUtils.join(BYTE_PRIM_LIST, SEPARATOR_CHAR, 0, 0));
        assertEquals(StringUtils.EMPTY, StringUtils.join(BYTE_PRIM_LIST, SEPARATOR_CHAR, 1, 0));
    }

    @Test
    public void testJoin_ArrayOfInts() {
        assertNull(StringUtils.join((int[]) null, ','));
        assertEquals("1;2", StringUtils.join(INT_PRIM_LIST, SEPARATOR_CHAR));
        assertEquals("2", StringUtils.join(INT_PRIM_LIST, SEPARATOR_CHAR, 1, 2));
        assertNull(StringUtils.join((int[]) null, SEPARATOR_CHAR, 0, 1));
        assertEquals(StringUtils.EMPTY, StringUtils.join(INT_PRIM_LIST, SEPARATOR_CHAR, 0, 0));
        assertEquals(StringUtils.EMPTY, StringUtils.join(INT_PRIM_LIST, SEPARATOR_CHAR, 1, 0));
    }

    @Test
    public void testJoin_ArrayOfLongs() {
        assertNull(StringUtils.join((long[]) null, ','));
        assertEquals("1;2", StringUtils.join(LONG_PRIM_LIST, SEPARATOR_CHAR));
        assertEquals("2", StringUtils.join(LONG_PRIM_LIST, SEPARATOR_CHAR, 1, 2));
        assertNull(StringUtils.join((long[]) null, SEPARATOR_CHAR, 0, 1));
        assertEquals(StringUtils.EMPTY, StringUtils.join(LONG_PRIM_LIST, SEPARATOR_CHAR, 0, 0));
        assertEquals(StringUtils.EMPTY, StringUtils.join(LONG_PRIM_LIST, SEPARATOR_CHAR, 1, 0));
    }

    @Test
    public void testJoin_ArrayOfFloats() {
        assertNull(StringUtils.join((float[]) null, ','));
        assertEquals("1.0;2.0", StringUtils.join(FLOAT_PRIM_LIST, SEPARATOR_CHAR));
        assertEquals("2.0", StringUtils.join(FLOAT_PRIM_LIST, SEPARATOR_CHAR, 1, 2));
        assertNull(StringUtils.join((float[]) null, SEPARATOR_CHAR, 0, 1));
        assertEquals(StringUtils.EMPTY, StringUtils.join(FLOAT_PRIM_LIST, SEPARATOR_CHAR, 0, 0));
        assertEquals(StringUtils.EMPTY, StringUtils.join(FLOAT_PRIM_LIST, SEPARATOR_CHAR, 1, 0));
    }

    @Test
    public void testJoin_ArrayOfDoubles() {
        assertNull(StringUtils.join((double[]) null, ','));
        assertEquals("1.0;2.0", StringUtils.join(DOUBLE_PRIM_LIST, SEPARATOR_CHAR));
        assertEquals("2.0", StringUtils.join(DOUBLE_PRIM_LIST, SEPARATOR_CHAR, 1, 2));
        assertNull(StringUtils.join((double[]) null, SEPARATOR_CHAR, 0, 1));
        assertEquals(StringUtils.EMPTY, StringUtils.join(DOUBLE_PRIM_LIST, SEPARATOR_CHAR, 0, 0));
        assertEquals(StringUtils.EMPTY, StringUtils.join(DOUBLE_PRIM_LIST, SEPARATOR_CHAR, 1, 0));
    }

    @Test
    public void testJoin_ArrayOfShorts() {
        assertNull(StringUtils.join((short[]) null, ','));
        assertEquals("1;2", StringUtils.join(SHORT_PRIM_LIST, SEPARATOR_CHAR));
        assertEquals("2", StringUtils.join(SHORT_PRIM_LIST, SEPARATOR_CHAR, 1, 2));
        assertNull(StringUtils.join((short[]) null, SEPARATOR_CHAR, 0, 1));
        assertEquals(StringUtils.EMPTY, StringUtils.join(SHORT_PRIM_LIST, SEPARATOR_CHAR, 0, 0));
        assertEquals(StringUtils.EMPTY, StringUtils.join(SHORT_PRIM_LIST, SEPARATOR_CHAR, 1, 0));
    }

    @Test
    public void testJoin_ArrayString() {
        assertNull(StringUtils.join((Object[]) null, null));
        assertEquals(TEXT_LIST_NOSEP, StringUtils.join(ARRAY_LIST, null));
        assertEquals(TEXT_LIST_NOSEP, StringUtils.join(ARRAY_LIST, ""));

        assertEquals("", StringUtils.join(NULL_ARRAY_LIST, null));

        assertEquals("", StringUtils.join(EMPTY_ARRAY_LIST, null));
        assertEquals("", StringUtils.join(EMPTY_ARRAY_LIST, ""));
        assertEquals("", StringUtils.join(EMPTY_ARRAY_LIST, SEPARATOR));

        assertEquals(TEXT_LIST, StringUtils.join(ARRAY_LIST, SEPARATOR));
        assertEquals(",,foo", StringUtils.join(MIXED_ARRAY_LIST, SEPARATOR));
        assertEquals("foo,2", StringUtils.join(MIXED_TYPE_LIST, SEPARATOR));

        assertEquals("/", StringUtils.join(MIXED_ARRAY_LIST, "/", 0, MIXED_ARRAY_LIST.length - 1));
        assertEquals("", StringUtils.join(MIXED_ARRAY_LIST, "", 0, MIXED_ARRAY_LIST.length - 1));
        assertEquals("foo", StringUtils.join(MIXED_TYPE_LIST, "/", 0, 1));
        assertEquals("foo/2", StringUtils.join(MIXED_TYPE_LIST, "/", 0, 2));
        assertEquals("2", StringUtils.join(MIXED_TYPE_LIST, "/", 1, 2));
        assertEquals("", StringUtils.join(MIXED_TYPE_LIST, "/", 2, 1));
    }

    @Test
    public void testJoin_IteratorChar() {
        assertNull(StringUtils.join((Iterator<?>) null, ','));
        assertEquals(TEXT_LIST_CHAR, StringUtils.join(Arrays.asList(ARRAY_LIST).iterator(), SEPARATOR_CHAR));
        assertEquals("", StringUtils.join(Arrays.asList(NULL_ARRAY_LIST).iterator(), SEPARATOR_CHAR));
        assertEquals("", StringUtils.join(Arrays.asList(EMPTY_ARRAY_LIST).iterator(), SEPARATOR_CHAR));
        assertEquals("foo", StringUtils.join(Collections.singleton("foo").iterator(), 'x'));
    }

    @Test
    public void testJoin_IteratorString() {
        assertNull(StringUtils.join((Iterator<?>) null, null));
        assertEquals(TEXT_LIST_NOSEP, StringUtils.join(Arrays.asList(ARRAY_LIST).iterator(), null));
        assertEquals(TEXT_LIST_NOSEP, StringUtils.join(Arrays.asList(ARRAY_LIST).iterator(), ""));
        assertEquals("foo", StringUtils.join(Collections.singleton("foo").iterator(), "x"));
        assertEquals("foo", StringUtils.join(Collections.singleton("foo").iterator(), null));

        assertEquals("", StringUtils.join(Arrays.asList(NULL_ARRAY_LIST).iterator(), null));

        assertEquals("", StringUtils.join(Arrays.asList(EMPTY_ARRAY_LIST).iterator(), null));
        assertEquals("", StringUtils.join(Arrays.asList(EMPTY_ARRAY_LIST).iterator(), ""));
        assertEquals("", StringUtils.join(Arrays.asList(EMPTY_ARRAY_LIST).iterator(), SEPARATOR));

        assertEquals(TEXT_LIST, StringUtils.join(Arrays.asList(ARRAY_LIST).iterator(), SEPARATOR));

        assertNull(StringUtils.join(Arrays.asList(NULL_TO_STRING_LIST).iterator(), SEPARATOR));
    }

    @Test
    public void testJoin_IterableChar() {
        assertNull(StringUtils.join((Iterable<?>) null, ','));
        assertEquals(TEXT_LIST_CHAR, StringUtils.join(Arrays.asList(ARRAY_LIST), SEPARATOR_CHAR));
        assertEquals("", StringUtils.join(Arrays.asList(NULL_ARRAY_LIST), SEPARATOR_CHAR));
        assertEquals("", StringUtils.join(Arrays.asList(EMPTY_ARRAY_LIST), SEPARATOR_CHAR));
        assertEquals("foo", StringUtils.join(Collections.singleton("foo"), 'x'));
    }

    @Test
    public void testJoin_IterableString() {
        assertNull(StringUtils.join((Iterable<?>) null, null));
        assertEquals(TEXT_LIST_NOSEP, StringUtils.join(Arrays.asList(ARRAY_LIST), null));
        assertEquals(TEXT_LIST_NOSEP, StringUtils.join(Arrays.asList(ARRAY_LIST), ""));
        assertEquals("foo", StringUtils.join(Collections.singleton("foo"), "x"));
        assertEquals("foo", StringUtils.join(Collections.singleton("foo"), null));

        assertEquals("", StringUtils.join(Arrays.asList(NULL_ARRAY_LIST), null));

        assertEquals("", StringUtils.join(Arrays.asList(EMPTY_ARRAY_LIST), null));
        assertEquals("", StringUtils.join(Arrays.asList(EMPTY_ARRAY_LIST), ""));
        assertEquals("", StringUtils.join(Arrays.asList(EMPTY_ARRAY_LIST), SEPARATOR));

        assertEquals(TEXT_LIST, StringUtils.join(Arrays.asList(ARRAY_LIST), SEPARATOR));
    }

    @Test
    public void testJoinWith() {
        assertEquals("", StringUtils.joinWith(","));        // empty array
        assertEquals("", StringUtils.joinWith(",", (Object[]) NULL_ARRAY_LIST));
        assertEquals("null", StringUtils.joinWith(",", NULL_TO_STRING_LIST));   //toString method prints 'null'

        assertEquals("a,b,c", StringUtils.joinWith(",", "a", "b", "c"));
        assertEquals(",a,", StringUtils.joinWith(",", null, "a", ""));

        assertEquals("ab", StringUtils.joinWith(null, "a", "b"));
    }

    @Test(expected = IllegalArgumentException.class)
    public void testJoinWithThrowsException() {
        StringUtils.joinWith(",", (Object[]) null);
    }


    @Test
    public void testSplit_String() {
        assertNull(StringUtils.split(null));
        assertEquals(0, StringUtils.split("").length);

        String str = "a b  .c";
        String[] res = StringUtils.split(str);
        assertEquals(3, res.length);
        assertEquals("a", res[0]);
        assertEquals("b", res[1]);
        assertEquals(".c", res[2]);

        str = " a ";
        res = StringUtils.split(str);
        assertEquals(1, res.length);
        assertEquals("a", res[0]);

        str = "a" + WHITESPACE + "b" + NON_WHITESPACE + "c";
        res = StringUtils.split(str);
        assertEquals(2, res.length);
        assertEquals("a", res[0]);
        assertEquals("b" + NON_WHITESPACE + "c", res[1]);
    }

    @Test
    public void testSplit_StringChar() {
        assertNull(StringUtils.split(null, '.'));
        assertEquals(0, StringUtils.split("", '.').length);

        String str = "a.b.. c";
        String[] res = StringUtils.split(str, '.');
        assertEquals(3, res.length);
        assertEquals("a", res[0]);
        assertEquals("b", res[1]);
        assertEquals(" c", res[2]);

        str = ".a.";
        res = StringUtils.split(str, '.');
        assertEquals(1, res.length);
        assertEquals("a", res[0]);

        str = "a b c";
        res = StringUtils.split(str, ' ');
        assertEquals(3, res.length);
        assertEquals("a", res[0]);
        assertEquals("b", res[1]);
        assertEquals("c", res[2]);
    }

    @Test
    public void testSplit_StringString_StringStringInt() {
        assertNull(StringUtils.split(null, "."));
        assertNull(StringUtils.split(null, ".", 3));

        assertEquals(0, StringUtils.split("", ".").length);
        assertEquals(0, StringUtils.split("", ".", 3).length);

        innerTestSplit('.', ".", ' ');
        innerTestSplit('.', ".", ',');
        innerTestSplit('.', ".,", 'x');
        for (int i = 0; i < WHITESPACE.length(); i++) {
            for (int j = 0; j < NON_WHITESPACE.length(); j++) {
                innerTestSplit(WHITESPACE.charAt(i), null, NON_WHITESPACE.charAt(j));
                innerTestSplit(WHITESPACE.charAt(i), String.valueOf(WHITESPACE.charAt(i)), NON_WHITESPACE.charAt(j));
            }
        }

        String[] results;
        final String[] expectedResults = {"ab", "de fg"};
        results = StringUtils.split("ab   de fg", null, 2);
        assertEquals(expectedResults.length, results.length);
        for (int i = 0; i < expectedResults.length; i++) {
            assertEquals(expectedResults[i], results[i]);
        }

        final String[] expectedResults2 = {"ab", "cd:ef"};
        results = StringUtils.split("ab:cd:ef", ":", 2);
        assertEquals(expectedResults2.length, results.length);
        for (int i = 0; i < expectedResults2.length; i++) {
            assertEquals(expectedResults2[i], results[i]);
        }
    }

    private void innerTestSplit(final char separator, final String sepStr, final char noMatch) {
        final String msg = "Failed on separator hex(" + Integer.toHexString(separator) +
                "), noMatch hex(" + Integer.toHexString(noMatch) + "), sepStr(" + sepStr + ")";

        final String str = "a" + separator + "b" + separator + separator + noMatch + "c";
        String[] res;
        // (str, sepStr)
        res = StringUtils.split(str, sepStr);
        assertEquals(msg, 3, res.length);
        assertEquals(msg, "a", res[0]);
        assertEquals(msg, "b", res[1]);
        assertEquals(msg, noMatch + "c", res[2]);

        final String str2 = separator + "a" + separator;
        res = StringUtils.split(str2, sepStr);
        assertEquals(msg, 1, res.length);
        assertEquals(msg, "a", res[0]);

        res = StringUtils.split(str, sepStr, -1);
        assertEquals(msg, 3, res.length);
        assertEquals(msg, "a", res[0]);
        assertEquals(msg, "b", res[1]);
        assertEquals(msg, noMatch + "c", res[2]);

        res = StringUtils.split(str, sepStr, 0);
        assertEquals(msg, 3, res.length);
        assertEquals(msg, "a", res[0]);
        assertEquals(msg, "b", res[1]);
        assertEquals(msg, noMatch + "c", res[2]);

        res = StringUtils.split(str, sepStr, 1);
        assertEquals(msg, 1, res.length);
        assertEquals(msg, str, res[0]);

        res = StringUtils.split(str, sepStr, 2);
        assertEquals(msg, 2, res.length);
        assertEquals(msg, "a", res[0]);
        assertEquals(msg, str.substring(2), res[1]);
    }

    @Test
    public void testSplitByWholeString_StringStringBoolean() {
        assertArrayEquals(null, StringUtils.splitByWholeSeparator(null, "."));

        assertEquals(0, StringUtils.splitByWholeSeparator("", ".").length);

        final String stringToSplitOnNulls = "ab   de fg";
        final String[] splitOnNullExpectedResults = {"ab", "de", "fg"};

        final String[] splitOnNullResults = StringUtils.splitByWholeSeparator(stringToSplitOnNulls, null);
        assertEquals(splitOnNullExpectedResults.length, splitOnNullResults.length);
        for (int i = 0; i < splitOnNullExpectedResults.length; i += 1) {
            assertEquals(splitOnNullExpectedResults[i], splitOnNullResults[i]);
        }

        final String stringToSplitOnCharactersAndString = "abstemiouslyaeiouyabstemiously";

        final String[] splitOnStringExpectedResults = {"abstemiously", "abstemiously"};
        final String[] splitOnStringResults = StringUtils.splitByWholeSeparator(stringToSplitOnCharactersAndString, "aeiouy");
        assertEquals(splitOnStringExpectedResults.length, splitOnStringResults.length);
        for (int i = 0; i < splitOnStringExpectedResults.length; i += 1) {
            assertEquals(splitOnStringExpectedResults[i], splitOnStringResults[i]);
        }

        final String[] splitWithMultipleSeparatorExpectedResults = {"ab", "cd", "ef"};
        final String[] splitWithMultipleSeparator = StringUtils.splitByWholeSeparator("ab:cd::ef", ":");
        assertEquals(splitWithMultipleSeparatorExpectedResults.length, splitWithMultipleSeparator.length);
        for (int i = 0; i < splitWithMultipleSeparatorExpectedResults.length; i++) {
            assertEquals(splitWithMultipleSeparatorExpectedResults[i], splitWithMultipleSeparator[i]);
        }
    }

    @Test
    public void testSplitByWholeString_StringStringBooleanInt() {
        assertArrayEquals(null, StringUtils.splitByWholeSeparator(null, ".", 3));

        assertEquals(0, StringUtils.splitByWholeSeparator("", ".", 3).length);

        final String stringToSplitOnNulls = "ab   de fg";
        final String[] splitOnNullExpectedResults = {"ab", "de fg"};
        //String[] splitOnNullExpectedResults = { "ab", "de" } ;

        final String[] splitOnNullResults = StringUtils.splitByWholeSeparator(stringToSplitOnNulls, null, 2);
        assertEquals(splitOnNullExpectedResults.length, splitOnNullResults.length);
        for (int i = 0; i < splitOnNullExpectedResults.length; i += 1) {
            assertEquals(splitOnNullExpectedResults[i], splitOnNullResults[i]);
        }

        final String stringToSplitOnCharactersAndString = "abstemiouslyaeiouyabstemiouslyaeiouyabstemiously";

        final String[] splitOnStringExpectedResults = {"abstemiously", "abstemiouslyaeiouyabstemiously"};
        //String[] splitOnStringExpectedResults = { "abstemiously", "abstemiously" } ;
        final String[] splitOnStringResults = StringUtils.splitByWholeSeparator(stringToSplitOnCharactersAndString, "aeiouy", 2);
        assertEquals(splitOnStringExpectedResults.length, splitOnStringResults.length);
        for (int i = 0; i < splitOnStringExpectedResults.length; i++) {
            assertEquals(splitOnStringExpectedResults[i], splitOnStringResults[i]);
        }
    }

    @Test
    public void testSplitByWholeSeparatorPreserveAllTokens_StringString() {
        assertArrayEquals(null, StringUtils.splitByWholeSeparatorPreserveAllTokens(null, "."));

        assertEquals(0, StringUtils.splitByWholeSeparatorPreserveAllTokens("", ".").length);

        // test whitespace
        String input = "ab   de fg";
        String[] expected = new String[]{"ab", "", "", "de", "fg"};

        String[] actual = StringUtils.splitByWholeSeparatorPreserveAllTokens(input, null);
        assertEquals(expected.length, actual.length);
        for (int i = 0; i < actual.length; i += 1) {
            assertEquals(expected[i], actual[i]);
        }

        // test delimiter singlechar
        input = "1::2:::3::::4";
        expected = new String[]{"1", "", "2", "", "", "3", "", "", "", "4"};

        actual = StringUtils.splitByWholeSeparatorPreserveAllTokens(input, ":");
        assertEquals(expected.length, actual.length);
        for (int i = 0; i < actual.length; i += 1) {
            assertEquals(expected[i], actual[i]);
        }

        // test delimiter multichar
        input = "1::2:::3::::4";
        expected = new String[]{"1", "2", ":3", "", "4"};

        actual = StringUtils.splitByWholeSeparatorPreserveAllTokens(input, "::");
        assertEquals(expected.length, actual.length);
        for (int i = 0; i < actual.length; i += 1) {
            assertEquals(expected[i], actual[i]);
        }
    }

    @Test
    public void testSplitByWholeSeparatorPreserveAllTokens_StringStringInt() {
        assertArrayEquals(null, StringUtils.splitByWholeSeparatorPreserveAllTokens(null, ".", -1));

        assertEquals(0, StringUtils.splitByWholeSeparatorPreserveAllTokens("", ".", -1).length);

        // test whitespace
        String input = "ab   de fg";
        String[] expected = new String[]{"ab", "", "", "de", "fg"};

        String[] actual = StringUtils.splitByWholeSeparatorPreserveAllTokens(input, null, -1);
        assertEquals(expected.length, actual.length);
        for (int i = 0; i < actual.length; i += 1) {
            assertEquals(expected[i], actual[i]);
        }

        // test delimiter singlechar
        input = "1::2:::3::::4";
        expected = new String[]{"1", "", "2", "", "", "3", "", "", "", "4"};

        actual = StringUtils.splitByWholeSeparatorPreserveAllTokens(input, ":", -1);
        assertEquals(expected.length, actual.length);
        for (int i = 0; i < actual.length; i += 1) {
            assertEquals(expected[i], actual[i]);
        }

        // test delimiter multichar
        input = "1::2:::3::::4";
        expected = new String[]{"1", "2", ":3", "", "4"};

        actual = StringUtils.splitByWholeSeparatorPreserveAllTokens(input, "::", -1);
        assertEquals(expected.length, actual.length);
        for (int i = 0; i < actual.length; i += 1) {
            assertEquals(expected[i], actual[i]);
        }

        // test delimiter char with max
        input = "1::2::3:4";
        expected = new String[]{"1", "", "2", ":3:4"};

        actual = StringUtils.splitByWholeSeparatorPreserveAllTokens(input, ":", 4);
        assertEquals(expected.length, actual.length);
        for (int i = 0; i < actual.length; i += 1) {
            assertEquals(expected[i], actual[i]);
        }
    }

    @Test
    public void testSplitPreserveAllTokens_String() {
        assertNull(StringUtils.splitPreserveAllTokens(null));
        assertEquals(0, StringUtils.splitPreserveAllTokens("").length);

        String str = "abc def";
        String[] res = StringUtils.splitPreserveAllTokens(str);
        assertEquals(2, res.length);
        assertEquals("abc", res[0]);
        assertEquals("def", res[1]);

        str = "abc  def";
        res = StringUtils.splitPreserveAllTokens(str);
        assertEquals(3, res.length);
        assertEquals("abc", res[0]);
        assertEquals("", res[1]);
        assertEquals("def", res[2]);

        str = " abc ";
        res = StringUtils.splitPreserveAllTokens(str);
        assertEquals(3, res.length);
        assertEquals("", res[0]);
        assertEquals("abc", res[1]);
        assertEquals("", res[2]);

        str = "a b .c";
        res = StringUtils.splitPreserveAllTokens(str);
        assertEquals(3, res.length);
        assertEquals("a", res[0]);
        assertEquals("b", res[1]);
        assertEquals(".c", res[2]);

        str = " a b .c";
        res = StringUtils.splitPreserveAllTokens(str);
        assertEquals(4, res.length);
        assertEquals("", res[0]);
        assertEquals("a", res[1]);
        assertEquals("b", res[2]);
        assertEquals(".c", res[3]);

        str = "a  b  .c";
        res = StringUtils.splitPreserveAllTokens(str);
        assertEquals(5, res.length);
        assertEquals("a", res[0]);
        assertEquals("", res[1]);
        assertEquals("b", res[2]);
        assertEquals("", res[3]);
        assertEquals(".c", res[4]);

        str = " a  ";
        res = StringUtils.splitPreserveAllTokens(str);
        assertEquals(4, res.length);
        assertEquals("", res[0]);
        assertEquals("a", res[1]);
        assertEquals("", res[2]);
        assertEquals("", res[3]);

        str = " a  b";
        res = StringUtils.splitPreserveAllTokens(str);
        assertEquals(4, res.length);
        assertEquals("", res[0]);
        assertEquals("a", res[1]);
        assertEquals("", res[2]);
        assertEquals("b", res[3]);

        str = "a" + WHITESPACE + "b" + NON_WHITESPACE + "c";
        res = StringUtils.splitPreserveAllTokens(str);
        assertEquals(WHITESPACE.length() + 1, res.length);
        assertEquals("a", res[0]);
        for (int i = 1; i < WHITESPACE.length() - 1; i++) {
            assertEquals("", res[i]);
        }
        assertEquals("b" + NON_WHITESPACE + "c", res[WHITESPACE.length()]);
    }

    @Test
    public void testSplitPreserveAllTokens_StringChar() {
        assertNull(StringUtils.splitPreserveAllTokens(null, '.'));
        assertEquals(0, StringUtils.splitPreserveAllTokens("", '.').length);

        String str = "a.b. c";
        String[] res = StringUtils.splitPreserveAllTokens(str, '.');
        assertEquals(3, res.length);
        assertEquals("a", res[0]);
        assertEquals("b", res[1]);
        assertEquals(" c", res[2]);

        str = "a.b.. c";
        res = StringUtils.splitPreserveAllTokens(str, '.');
        assertEquals(4, res.length);
        assertEquals("a", res[0]);
        assertEquals("b", res[1]);
        assertEquals("", res[2]);
        assertEquals(" c", res[3]);

        str = ".a.";
        res = StringUtils.splitPreserveAllTokens(str, '.');
        assertEquals(3, res.length);
        assertEquals("", res[0]);
        assertEquals("a", res[1]);
        assertEquals("", res[2]);

        str = ".a..";
        res = StringUtils.splitPreserveAllTokens(str, '.');
        assertEquals(4, res.length);
        assertEquals("", res[0]);
        assertEquals("a", res[1]);
        assertEquals("", res[2]);
        assertEquals("", res[3]);

        str = "..a.";
        res = StringUtils.splitPreserveAllTokens(str, '.');
        assertEquals(4, res.length);
        assertEquals("", res[0]);
        assertEquals("", res[1]);
        assertEquals("a", res[2]);
        assertEquals("", res[3]);

        str = "..a";
        res = StringUtils.splitPreserveAllTokens(str, '.');
        assertEquals(3, res.length);
        assertEquals("", res[0]);
        assertEquals("", res[1]);
        assertEquals("a", res[2]);

        str = "a b c";
        res = StringUtils.splitPreserveAllTokens(str, ' ');
        assertEquals(3, res.length);
        assertEquals("a", res[0]);
        assertEquals("b", res[1]);
        assertEquals("c", res[2]);

        str = "a  b  c";
        res = StringUtils.splitPreserveAllTokens(str, ' ');
        assertEquals(5, res.length);
        assertEquals("a", res[0]);
        assertEquals("", res[1]);
        assertEquals("b", res[2]);
        assertEquals("", res[3]);
        assertEquals("c", res[4]);

        str = " a b c";
        res = StringUtils.splitPreserveAllTokens(str, ' ');
        assertEquals(4, res.length);
        assertEquals("", res[0]);
        assertEquals("a", res[1]);
        assertEquals("b", res[2]);
        assertEquals("c", res[3]);

        str = "  a b c";
        res = StringUtils.splitPreserveAllTokens(str, ' ');
        assertEquals(5, res.length);
        assertEquals("", res[0]);
        assertEquals("", res[1]);
        assertEquals("a", res[2]);
        assertEquals("b", res[3]);
        assertEquals("c", res[4]);

        str = "a b c ";
        res = StringUtils.splitPreserveAllTokens(str, ' ');
        assertEquals(4, res.length);
        assertEquals("a", res[0]);
        assertEquals("b", res[1]);
        assertEquals("c", res[2]);
        assertEquals("", res[3]);

        str = "a b c  ";
        res = StringUtils.splitPreserveAllTokens(str, ' ');
        assertEquals(5, res.length);
        assertEquals("a", res[0]);
        assertEquals("b", res[1]);
        assertEquals("c", res[2]);
        assertEquals("", res[3]);
        assertEquals("", res[3]);

        // Match example in javadoc
        {
            String[] results;
            final String[] expectedResults = {"a", "", "b", "c"};
            results = StringUtils.splitPreserveAllTokens("a..b.c", '.');
            assertEquals(expectedResults.length, results.length);
            for (int i = 0; i < expectedResults.length; i++) {
                assertEquals(expectedResults[i], results[i]);
            }
        }
    }

    @Test
    public void testSplitPreserveAllTokens_StringString_StringStringInt() {
        assertNull(StringUtils.splitPreserveAllTokens(null, "."));
        assertNull(StringUtils.splitPreserveAllTokens(null, ".", 3));

        assertEquals(0, StringUtils.splitPreserveAllTokens("", ".").length);
        assertEquals(0, StringUtils.splitPreserveAllTokens("", ".", 3).length);

        innerTestSplitPreserveAllTokens('.', ".", ' ');
        innerTestSplitPreserveAllTokens('.', ".", ',');
        innerTestSplitPreserveAllTokens('.', ".,", 'x');
        for (int i = 0; i < WHITESPACE.length(); i++) {
            for (int j = 0; j < NON_WHITESPACE.length(); j++) {
                innerTestSplitPreserveAllTokens(WHITESPACE.charAt(i), null, NON_WHITESPACE.charAt(j));
                innerTestSplitPreserveAllTokens(WHITESPACE.charAt(i), String.valueOf(WHITESPACE.charAt(i)), NON_WHITESPACE.charAt(j));
            }
        }

        {
            String[] results;
            final String[] expectedResults = {"ab", "de fg"};
            results = StringUtils.splitPreserveAllTokens("ab de fg", null, 2);
            assertEquals(expectedResults.length, results.length);
            for (int i = 0; i < expectedResults.length; i++) {
                assertEquals(expectedResults[i], results[i]);
            }
        }

        {
            String[] results;
            final String[] expectedResults = {"ab", "  de fg"};
            results = StringUtils.splitPreserveAllTokens("ab   de fg", null, 2);
            assertEquals(expectedResults.length, results.length);
            for (int i = 0; i < expectedResults.length; i++) {
                assertEquals(expectedResults[i], results[i]);
            }
        }

        {
            String[] results;
            final String[] expectedResults = {"ab", "::de:fg"};
            results = StringUtils.splitPreserveAllTokens("ab:::de:fg", ":", 2);
            assertEquals(expectedResults.length, results.length);
            for (int i = 0; i < expectedResults.length; i++) {
                assertEquals(expectedResults[i], results[i]);
            }
        }

        {
            String[] results;
            final String[] expectedResults = {"ab", "", " de fg"};
            results = StringUtils.splitPreserveAllTokens("ab   de fg", null, 3);
            assertEquals(expectedResults.length, results.length);
            for (int i = 0; i < expectedResults.length; i++) {
                assertEquals(expectedResults[i], results[i]);
            }
        }

        {
            String[] results;
            final String[] expectedResults = {"ab", "", "", "de fg"};
            results = StringUtils.splitPreserveAllTokens("ab   de fg", null, 4);
            assertEquals(expectedResults.length, results.length);
            for (int i = 0; i < expectedResults.length; i++) {
                assertEquals(expectedResults[i], results[i]);
            }
        }

        {
            final String[] expectedResults = {"ab", "cd:ef"};
            String[] results;
            results = StringUtils.splitPreserveAllTokens("ab:cd:ef", ":", 2);
            assertEquals(expectedResults.length, results.length);
            for (int i = 0; i < expectedResults.length; i++) {
                assertEquals(expectedResults[i], results[i]);
            }
        }

        {
            String[] results;
            final String[] expectedResults = {"ab", ":cd:ef"};
            results = StringUtils.splitPreserveAllTokens("ab::cd:ef", ":", 2);
            assertEquals(expectedResults.length, results.length);
            for (int i = 0; i < expectedResults.length; i++) {
                assertEquals(expectedResults[i], results[i]);
            }
        }

        {
            String[] results;
            final String[] expectedResults = {"ab", "", ":cd:ef"};
            results = StringUtils.splitPreserveAllTokens("ab:::cd:ef", ":", 3);
            assertEquals(expectedResults.length, results.length);
            for (int i = 0; i < expectedResults.length; i++) {
                assertEquals(expectedResults[i], results[i]);
            }
        }

        {
            String[] results;
            final String[] expectedResults = {"ab", "", "", "cd:ef"};
            results = StringUtils.splitPreserveAllTokens("ab:::cd:ef", ":", 4);
            assertEquals(expectedResults.length, results.length);
            for (int i = 0; i < expectedResults.length; i++) {
                assertEquals(expectedResults[i], results[i]);
            }
        }

        {
            String[] results;
            final String[] expectedResults = {"", "ab", "", "", "cd:ef"};
            results = StringUtils.splitPreserveAllTokens(":ab:::cd:ef", ":", 5);
            assertEquals(expectedResults.length, results.length);
            for (int i = 0; i < expectedResults.length; i++) {
                assertEquals(expectedResults[i], results[i]);
            }
        }

        {
            String[] results;
            final String[] expectedResults = {"", "", "ab", "", "", "cd:ef"};
            results = StringUtils.splitPreserveAllTokens("::ab:::cd:ef", ":", 6);
            assertEquals(expectedResults.length, results.length);
            for (int i = 0; i < expectedResults.length; i++) {
                assertEquals(expectedResults[i], results[i]);
            }
        }

    }

    private void innerTestSplitPreserveAllTokens(final char separator, final String sepStr, final char noMatch) {
        final String msg = "Failed on separator hex(" + Integer.toHexString(separator) +
                "), noMatch hex(" + Integer.toHexString(noMatch) + "), sepStr(" + sepStr + ")";

        final String str = "a" + separator + "b" + separator + separator + noMatch + "c";
        String[] res;
        // (str, sepStr)
        res = StringUtils.splitPreserveAllTokens(str, sepStr);
        assertEquals(msg, 4, res.length);
        assertEquals(msg, "a", res[0]);
        assertEquals(msg, "b", res[1]);
        assertEquals(msg, "", res[2]);
        assertEquals(msg, noMatch + "c", res[3]);

        final String str2 = separator + "a" + separator;
        res = StringUtils.splitPreserveAllTokens(str2, sepStr);
        assertEquals(msg, 3, res.length);
        assertEquals(msg, "", res[0]);
        assertEquals(msg, "a", res[1]);
        assertEquals(msg, "", res[2]);

        res = StringUtils.splitPreserveAllTokens(str, sepStr, -1);
        assertEquals(msg, 4, res.length);
        assertEquals(msg, "a", res[0]);
        assertEquals(msg, "b", res[1]);
        assertEquals(msg, "", res[2]);
        assertEquals(msg, noMatch + "c", res[3]);

        res = StringUtils.splitPreserveAllTokens(str, sepStr, 0);
        assertEquals(msg, 4, res.length);
        assertEquals(msg, "a", res[0]);
        assertEquals(msg, "b", res[1]);
        assertEquals(msg, "", res[2]);
        assertEquals(msg, noMatch + "c", res[3]);

        res = StringUtils.splitPreserveAllTokens(str, sepStr, 1);
        assertEquals(msg, 1, res.length);
        assertEquals(msg, str, res[0]);

        res = StringUtils.splitPreserveAllTokens(str, sepStr, 2);
        assertEquals(msg, 2, res.length);
        assertEquals(msg, "a", res[0]);
        assertEquals(msg, str.substring(2), res[1]);
    }

    @Test
    public void testSplitByCharacterType() {
        assertNull(StringUtils.splitByCharacterType(null));
        assertEquals(0, StringUtils.splitByCharacterType("").length);

        assertTrue(Objects.deepEquals(new String[]{"ab", " ", "de", " ",
                "fg"}, StringUtils.splitByCharacterType("ab de fg")));

        assertTrue(Objects.deepEquals(new String[]{"ab", "   ", "de", " ",
                "fg"}, StringUtils.splitByCharacterType("ab   de fg")));

        assertTrue(Objects.deepEquals(new String[]{"ab", ":", "cd", ":",
                "ef"}, StringUtils.splitByCharacterType("ab:cd:ef")));

        assertTrue(Objects.deepEquals(new String[]{"number", "5"},
                StringUtils.splitByCharacterType("number5")));

        assertTrue(Objects.deepEquals(new String[]{"foo", "B", "ar"},
                StringUtils.splitByCharacterType("fooBar")));

        assertTrue(Objects.deepEquals(new String[]{"foo", "200", "B", "ar"},
                StringUtils.splitByCharacterType("foo200Bar")));

        assertTrue(Objects.deepEquals(new String[]{"ASFR", "ules"},
                StringUtils.splitByCharacterType("ASFRules")));
    }

    @Test
    public void testSplitByCharacterTypeCamelCase() {
        assertNull(StringUtils.splitByCharacterTypeCamelCase(null));
        assertEquals(0, StringUtils.splitByCharacterTypeCamelCase("").length);

        assertTrue(Objects.deepEquals(new String[]{"ab", " ", "de", " ",
                "fg"}, StringUtils.splitByCharacterTypeCamelCase("ab de fg")));

        assertTrue(Objects.deepEquals(new String[]{"ab", "   ", "de", " ",
                "fg"}, StringUtils.splitByCharacterTypeCamelCase("ab   de fg")));

        assertTrue(Objects.deepEquals(new String[]{"ab", ":", "cd", ":",
                "ef"}, StringUtils.splitByCharacterTypeCamelCase("ab:cd:ef")));

        assertTrue(Objects.deepEquals(new String[]{"number", "5"},
                StringUtils.splitByCharacterTypeCamelCase("number5")));

        assertTrue(Objects.deepEquals(new String[]{"foo", "Bar"},
                StringUtils.splitByCharacterTypeCamelCase("fooBar")));

        assertTrue(Objects.deepEquals(new String[]{"foo", "200", "Bar"},
                StringUtils.splitByCharacterTypeCamelCase("foo200Bar")));

        assertTrue(Objects.deepEquals(new String[]{"ASF", "Rules"},
                StringUtils.splitByCharacterTypeCamelCase("ASFRules")));
    }

    @Test
    public void testDeleteWhitespace_String() {
        assertNull(StringUtils.deleteWhitespace(null));
        assertEquals("", StringUtils.deleteWhitespace(""));
        assertEquals("", StringUtils.deleteWhitespace("  \u000C  \t\t\u001F\n\n \u000B  "));
        assertEquals("", StringUtils.deleteWhitespace(StringUtilsTest.WHITESPACE));
        assertEquals(StringUtilsTest.NON_WHITESPACE, StringUtils.deleteWhitespace(StringUtilsTest.NON_WHITESPACE));
        // Note: u-2007 and u-000A both cause problems in the source code
        // it should ignore 2007 but delete 000A
        assertEquals("\u00A0\u202F", StringUtils.deleteWhitespace("  \u00A0  \t\t\n\n \u202F  "));
        assertEquals("\u00A0\u202F", StringUtils.deleteWhitespace("\u00A0\u202F"));
        assertEquals("test", StringUtils.deleteWhitespace("\u000Bt  \t\n\u0009e\rs\n\n   \tt"));
    }

    @Test
    public void testLang623() {
        assertEquals("t", StringUtils.replaceChars("\u00DE", '\u00DE', 't'));
        assertEquals("t", StringUtils.replaceChars("\u00FE", '\u00FE', 't'));
    }

    @Test
    public void testReplace_StringStringString() {
        assertNull(StringUtils.replace(null, null, null));
        assertNull(StringUtils.replace(null, null, "any"));
        assertNull(StringUtils.replace(null, "any", null));
        assertNull(StringUtils.replace(null, "any", "any"));

        assertEquals("", StringUtils.replace("", null, null));
        assertEquals("", StringUtils.replace("", null, "any"));
        assertEquals("", StringUtils.replace("", "any", null));
        assertEquals("", StringUtils.replace("", "any", "any"));

        assertEquals("FOO", StringUtils.replace("FOO", "", "any"));
        assertEquals("FOO", StringUtils.replace("FOO", null, "any"));
        assertEquals("FOO", StringUtils.replace("FOO", "F", null));
        assertEquals("FOO", StringUtils.replace("FOO", null, null));

        assertEquals("", StringUtils.replace("foofoofoo", "foo", ""));
        assertEquals("barbarbar", StringUtils.replace("foofoofoo", "foo", "bar"));
        assertEquals("farfarfar", StringUtils.replace("foofoofoo", "oo", "ar"));
    }

    @Test
    public void testReplaceIgnoreCase_StringStringString() {
        assertEquals(null, StringUtils.replaceIgnoreCase(null, null, null));
        assertEquals(null, StringUtils.replaceIgnoreCase(null, null, "any"));
        assertEquals(null, StringUtils.replaceIgnoreCase(null, "any", null));
        assertEquals(null, StringUtils.replaceIgnoreCase(null, "any", "any"));

        assertEquals("", StringUtils.replaceIgnoreCase("", null, null));
        assertEquals("", StringUtils.replaceIgnoreCase("", null, "any"));
        assertEquals("", StringUtils.replaceIgnoreCase("", "any", null));
        assertEquals("", StringUtils.replaceIgnoreCase("", "any", "any"));

        assertEquals("FOO", StringUtils.replaceIgnoreCase("FOO", "", "any"));
        assertEquals("FOO", StringUtils.replaceIgnoreCase("FOO", null, "any"));
        assertEquals("FOO", StringUtils.replaceIgnoreCase("FOO", "F", null));
        assertEquals("FOO", StringUtils.replaceIgnoreCase("FOO", null, null));

        assertEquals("", StringUtils.replaceIgnoreCase("foofoofoo", "foo", ""));
        assertEquals("barbarbar", StringUtils.replaceIgnoreCase("foofoofoo", "foo", "bar"));
        assertEquals("farfarfar", StringUtils.replaceIgnoreCase("foofoofoo", "oo", "ar"));

        // IgnoreCase
        assertEquals("", StringUtils.replaceIgnoreCase("foofoofoo", "FOO", ""));
        assertEquals("barbarbar", StringUtils.replaceIgnoreCase("fooFOOfoo", "foo", "bar"));
        assertEquals("farfarfar", StringUtils.replaceIgnoreCase("foofOOfoo", "OO", "ar"));
    }

    @Test
    public void testReplacePattern() {
        assertNull(StringUtils.replacePattern(null, "", ""));
        assertEquals("any", StringUtils.replacePattern("any", null, ""));
        assertEquals("any", StringUtils.replacePattern("any", "", null));

        assertEquals("zzz", StringUtils.replacePattern("", "", "zzz"));
        assertEquals("zzz", StringUtils.replacePattern("", ".*", "zzz"));
        assertEquals("", StringUtils.replacePattern("", ".+", "zzz"));

        assertEquals("z", StringUtils.replacePattern("<__>\n<__>", "<.*>", "z"));
        assertEquals("z", StringUtils.replacePattern("<__>\\n<__>", "<.*>", "z"));
        assertEquals("X", StringUtils.replacePattern("<A>\nxy\n</A>", "<A>.*</A>", "X"));

        assertEquals("ABC___123", StringUtils.replacePattern("ABCabc123", "[a-z]", "_"));
        assertEquals("ABC_123", StringUtils.replacePattern("ABCabc123", "[^A-Z0-9]+", "_"));
        assertEquals("ABC123", StringUtils.replacePattern("ABCabc123", "[^A-Z0-9]+", ""));
        assertEquals("Lorem_ipsum_dolor_sit",
                     StringUtils.replacePattern("Lorem ipsum  dolor   sit", "( +)([a-z]+)", "_$2"));
    }

    @Test
    public void testRemovePattern() {
        assertNull(StringUtils.removePattern(null, ""));
        assertEquals("any", StringUtils.removePattern("any", null));

        assertEquals("", StringUtils.removePattern("", ""));
        assertEquals("", StringUtils.removePattern("", ".*"));
        assertEquals("", StringUtils.removePattern("", ".+"));

        assertEquals("AB", StringUtils.removePattern("A<__>\n<__>B", "<.*>"));
        assertEquals("AB", StringUtils.removePattern("A<__>\\n<__>B", "<.*>"));
        assertEquals("", StringUtils.removePattern("<A>x\\ny</A>", "<A>.*</A>"));
        assertEquals("", StringUtils.removePattern("<A>\nxy\n</A>", "<A>.*</A>"));

        assertEquals("ABC123", StringUtils.removePattern("ABCabc123", "[a-z]"));
    }

    @Test
    public void testReplaceAll() {
        assertNull(StringUtils.replaceAll(null, "", ""));

        assertEquals("any", StringUtils.replaceAll("any", null, ""));
        assertEquals("any", StringUtils.replaceAll("any", "", null));

        assertEquals("zzz", StringUtils.replaceAll("", "", "zzz"));
        assertEquals("zzz", StringUtils.replaceAll("", ".*", "zzz"));
        assertEquals("", StringUtils.replaceAll("", ".+", "zzz"));
        assertEquals("ZZaZZbZZcZZ", StringUtils.replaceAll("abc", "", "ZZ"));

        assertEquals("z\nz", StringUtils.replaceAll("<__>\n<__>", "<.*>", "z"));
        assertEquals("z", StringUtils.replaceAll("<__>\n<__>", "(?s)<.*>", "z"));

        assertEquals("ABC___123", StringUtils.replaceAll("ABCabc123", "[a-z]", "_"));
        assertEquals("ABC_123", StringUtils.replaceAll("ABCabc123", "[^A-Z0-9]+", "_"));
        assertEquals("ABC123", StringUtils.replaceAll("ABCabc123", "[^A-Z0-9]+", ""));
        assertEquals("Lorem_ipsum_dolor_sit",
                     StringUtils.replaceAll("Lorem ipsum  dolor   sit", "( +)([a-z]+)", "_$2"));

        try {
            StringUtils.replaceAll("any", "{badRegexSyntax}", "");
            fail("StringUtils.replaceAll expecting PatternSyntaxException");
        } catch (final PatternSyntaxException ex) {
            // empty
        }
    }

    @Test
    public void testReplaceFirst() {
        assertNull(StringUtils.replaceFirst(null, "", ""));

        assertEquals("any", StringUtils.replaceFirst("any", null, ""));
        assertEquals("any", StringUtils.replaceFirst("any", "", null));

        assertEquals("zzz", StringUtils.replaceFirst("", "", "zzz"));
        assertEquals("zzz", StringUtils.replaceFirst("", ".*", "zzz"));
        assertEquals("", StringUtils.replaceFirst("", ".+", "zzz"));
        assertEquals("ZZabc", StringUtils.replaceFirst("abc", "", "ZZ"));

        assertEquals("z\n<__>", StringUtils.replaceFirst("<__>\n<__>", "<.*>", "z"));
        assertEquals("z", StringUtils.replaceFirst("<__>\n<__>", "(?s)<.*>", "z"));

        assertEquals("ABC_bc123", StringUtils.replaceFirst("ABCabc123", "[a-z]", "_"));
        assertEquals("ABC_123abc", StringUtils.replaceFirst("ABCabc123abc", "[^A-Z0-9]+", "_"));
        assertEquals("ABC123abc", StringUtils.replaceFirst("ABCabc123abc", "[^A-Z0-9]+", ""));
        assertEquals("Lorem_ipsum  dolor   sit",
                     StringUtils.replaceFirst("Lorem ipsum  dolor   sit", "( +)([a-z]+)", "_$2"));

        try {
            StringUtils.replaceFirst("any", "{badRegexSyntax}", "");
            fail("StringUtils.replaceFirst expecting PatternSyntaxException");
        } catch (final PatternSyntaxException ex) {
            // empty
        }
    }

    @Test
    public void testReplace_StringStringStringInt() {
        assertNull(StringUtils.replace(null, null, null, 2));
        assertNull(StringUtils.replace(null, null, "any", 2));
        assertNull(StringUtils.replace(null, "any", null, 2));
        assertNull(StringUtils.replace(null, "any", "any", 2));

        assertEquals("", StringUtils.replace("", null, null, 2));
        assertEquals("", StringUtils.replace("", null, "any", 2));
        assertEquals("", StringUtils.replace("", "any", null, 2));
        assertEquals("", StringUtils.replace("", "any", "any", 2));

        final String str = new String(new char[]{'o', 'o', 'f', 'o', 'o'});
        assertSame(str, StringUtils.replace(str, "x", "", -1));

        assertEquals("f", StringUtils.replace("oofoo", "o", "", -1));
        assertEquals("oofoo", StringUtils.replace("oofoo", "o", "", 0));
        assertEquals("ofoo", StringUtils.replace("oofoo", "o", "", 1));
        assertEquals("foo", StringUtils.replace("oofoo", "o", "", 2));
        assertEquals("fo", StringUtils.replace("oofoo", "o", "", 3));
        assertEquals("f", StringUtils.replace("oofoo", "o", "", 4));

        assertEquals("f", StringUtils.replace("oofoo", "o", "", -5));
        assertEquals("f", StringUtils.replace("oofoo", "o", "", 1000));
    }

    @Test
    public void testReplaceIgnoreCase_StringStringStringInt() {
        assertEquals(null, StringUtils.replaceIgnoreCase(null, null, null, 2));
        assertEquals(null, StringUtils.replaceIgnoreCase(null, null, "any", 2));
        assertEquals(null, StringUtils.replaceIgnoreCase(null, "any", null, 2));
        assertEquals(null, StringUtils.replaceIgnoreCase(null, "any", "any", 2));

        assertEquals("", StringUtils.replaceIgnoreCase("", null, null, 2));
        assertEquals("", StringUtils.replaceIgnoreCase("", null, "any", 2));
        assertEquals("", StringUtils.replaceIgnoreCase("", "any", null, 2));
        assertEquals("", StringUtils.replaceIgnoreCase("", "any", "any", 2));

        final String str = new String(new char[] { 'o', 'o', 'f', 'o', 'o' });
        assertSame(str, StringUtils.replaceIgnoreCase(str, "x", "", -1));

        assertEquals("f", StringUtils.replaceIgnoreCase("oofoo", "o", "", -1));
        assertEquals("oofoo", StringUtils.replaceIgnoreCase("oofoo", "o", "", 0));
        assertEquals("ofoo", StringUtils.replaceIgnoreCase("oofoo", "o", "", 1));
        assertEquals("foo", StringUtils.replaceIgnoreCase("oofoo", "o", "", 2));
        assertEquals("fo", StringUtils.replaceIgnoreCase("oofoo", "o", "", 3));
        assertEquals("f", StringUtils.replaceIgnoreCase("oofoo", "o", "", 4));

        assertEquals("f", StringUtils.replaceIgnoreCase("oofoo", "o", "", -5));
        assertEquals("f", StringUtils.replaceIgnoreCase("oofoo", "o", "", 1000));

        // IgnoreCase
        assertEquals("f", StringUtils.replaceIgnoreCase("oofoo", "O", "", -1));
        assertEquals("oofoo", StringUtils.replaceIgnoreCase("oofoo", "O", "", 0));
        assertEquals("ofoo", StringUtils.replaceIgnoreCase("oofoo", "O", "", 1));
        assertEquals("foo", StringUtils.replaceIgnoreCase("oofoo", "O", "", 2));
        assertEquals("fo", StringUtils.replaceIgnoreCase("oofoo", "O", "", 3));
        assertEquals("f", StringUtils.replaceIgnoreCase("oofoo", "O", "", 4));

        assertEquals("f", StringUtils.replaceIgnoreCase("oofoo", "O", "", -5));
        assertEquals("f", StringUtils.replaceIgnoreCase("oofoo", "O", "", 1000));
    }

    @Test
    public void testReplaceOnce_StringStringString() {
        assertNull(StringUtils.replaceOnce(null, null, null));
        assertNull(StringUtils.replaceOnce(null, null, "any"));
        assertNull(StringUtils.replaceOnce(null, "any", null));
        assertNull(StringUtils.replaceOnce(null, "any", "any"));

        assertEquals("", StringUtils.replaceOnce("", null, null));
        assertEquals("", StringUtils.replaceOnce("", null, "any"));
        assertEquals("", StringUtils.replaceOnce("", "any", null));
        assertEquals("", StringUtils.replaceOnce("", "any", "any"));

        assertEquals("FOO", StringUtils.replaceOnce("FOO", "", "any"));
        assertEquals("FOO", StringUtils.replaceOnce("FOO", null, "any"));
        assertEquals("FOO", StringUtils.replaceOnce("FOO", "F", null));
        assertEquals("FOO", StringUtils.replaceOnce("FOO", null, null));

        assertEquals("foofoo", StringUtils.replaceOnce("foofoofoo", "foo", ""));
    }

    @Test
    public void testReplaceOnceIgnoreCase_StringStringString() {
        assertEquals(null, StringUtils.replaceOnceIgnoreCase(null, null, null));
        assertEquals(null, StringUtils.replaceOnceIgnoreCase(null, null, "any"));
        assertEquals(null, StringUtils.replaceOnceIgnoreCase(null, "any", null));
        assertEquals(null, StringUtils.replaceOnceIgnoreCase(null, "any", "any"));

        assertEquals("", StringUtils.replaceOnceIgnoreCase("", null, null));
        assertEquals("", StringUtils.replaceOnceIgnoreCase("", null, "any"));
        assertEquals("", StringUtils.replaceOnceIgnoreCase("", "any", null));
        assertEquals("", StringUtils.replaceOnceIgnoreCase("", "any", "any"));

        assertEquals("FOO", StringUtils.replaceOnceIgnoreCase("FOO", "", "any"));
        assertEquals("FOO", StringUtils.replaceOnceIgnoreCase("FOO", null, "any"));
        assertEquals("FOO", StringUtils.replaceOnceIgnoreCase("FOO", "F", null));
        assertEquals("FOO", StringUtils.replaceOnceIgnoreCase("FOO", null, null));

        assertEquals("foofoo", StringUtils.replaceOnceIgnoreCase("foofoofoo", "foo", ""));

        // Ignore Case
        assertEquals("Foofoo", StringUtils.replaceOnceIgnoreCase("FoOFoofoo", "foo", ""));
    }

    /**
     * Test method for 'StringUtils.replaceEach(String, String[], String[])'
     */
    @Test
    public void testReplace_StringStringArrayStringArray() {
        //JAVADOC TESTS START
        assertNull(StringUtils.replaceEach(null, new String[]{"a"}, new String[]{"b"}));
        assertEquals(StringUtils.replaceEach("", new String[]{"a"}, new String[]{"b"}), "");
        assertEquals(StringUtils.replaceEach("aba", null, null), "aba");
        assertEquals(StringUtils.replaceEach("aba", new String[0], null), "aba");
        assertEquals(StringUtils.replaceEach("aba", null, new String[0]), "aba");
        assertEquals(StringUtils.replaceEach("aba", new String[]{"a"}, null), "aba");

        assertEquals(StringUtils.replaceEach("aba", new String[]{"a"}, new String[]{""}), "b");
        assertEquals(StringUtils.replaceEach("aba", new String[]{null}, new String[]{"a"}), "aba");
        assertEquals(StringUtils.replaceEach("abcde", new String[]{"ab", "d"}, new String[]{"w", "t"}), "wcte");
        assertEquals(StringUtils.replaceEach("abcde", new String[]{"ab", "d"}, new String[]{"d", "t"}), "dcte");
        //JAVADOC TESTS END

        assertEquals("bcc", StringUtils.replaceEach("abc", new String[]{"a", "b"}, new String[]{"b", "c"}));
        assertEquals("q651.506bera", StringUtils.replaceEach("d216.102oren",
                new String[]{"a", "b", "c", "d", "e", "f", "g", "h", "i", "j", "k", "l", "m", "n",
                        "o", "p", "q", "r", "s", "t", "u", "v", "w", "x", "y", "z", "A", "B", "C", "D",
                        "E", "F", "G", "H", "I", "J", "K", "L", "M", "N", "O", "P", "Q", "R", "S", "T",
                        "U", "V", "W", "X", "Y", "Z", "1", "2", "3", "4", "5", "6", "7", "8", "9"},
                new String[]{"n", "o", "p", "q", "r", "s", "t", "u", "v", "w", "x", "y", "z", "a",
                        "b", "c", "d", "e", "f", "g", "h", "i", "j", "k", "l", "m", "N", "O", "P", "Q",
                        "R", "S", "T", "U", "V", "W", "X", "Y", "Z", "A", "B", "C", "D", "E", "F", "G",
                        "H", "I", "J", "K", "L", "M", "5", "6", "7", "8", "9", "1", "2", "3", "4"}));

        // Test null safety inside arrays - LANG-552
        assertEquals(StringUtils.replaceEach("aba", new String[]{"a"}, new String[]{null}), "aba");
        assertEquals(StringUtils.replaceEach("aba", new String[]{"a", "b"}, new String[]{"c", null}), "cbc");

        try {
            StringUtils.replaceEach("abba", new String[]{"a"}, new String[]{"b", "a"});
            fail("StringUtils.replaceEach(String, String[], String[]) expecting IllegalArgumentException");
        } catch (final IllegalArgumentException ex) {
            // expected
        }
    }

    /**
     * Test method for 'StringUtils.replaceEachRepeatedly(String, String[], String[])'
     */
    @Test
    public void testReplace_StringStringArrayStringArrayBoolean() {
        //JAVADOC TESTS START
        assertNull(StringUtils.replaceEachRepeatedly(null, new String[]{"a"}, new String[]{"b"}));
        assertEquals(StringUtils.replaceEachRepeatedly("", new String[]{"a"}, new String[]{"b"}), "");
        assertEquals(StringUtils.replaceEachRepeatedly("aba", null, null), "aba");
        assertEquals(StringUtils.replaceEachRepeatedly("aba", new String[0], null), "aba");
        assertEquals(StringUtils.replaceEachRepeatedly("aba", null, new String[0]), "aba");
        assertEquals(StringUtils.replaceEachRepeatedly("aba", new String[0], null), "aba");

        assertEquals(StringUtils.replaceEachRepeatedly("aba", new String[]{"a"}, new String[]{""}), "b");
        assertEquals(StringUtils.replaceEachRepeatedly("aba", new String[]{null}, new String[]{"a"}), "aba");
        assertEquals(StringUtils.replaceEachRepeatedly("abcde", new String[]{"ab", "d"}, new String[]{"w", "t"}), "wcte");
        assertEquals(StringUtils.replaceEachRepeatedly("abcde", new String[]{"ab", "d"}, new String[]{"d", "t"}), "tcte");

        try {
            StringUtils.replaceEachRepeatedly("abcde", new String[]{"ab", "d"}, new String[]{"d", "ab"});
            fail("Should be a circular reference");
        } catch (final IllegalStateException e) {
        }

        //JAVADOC TESTS END
    }

    @Test
    public void testReplaceChars_StringCharChar() {
        assertNull(StringUtils.replaceChars(null, 'b', 'z'));
        assertEquals("", StringUtils.replaceChars("", 'b', 'z'));
        assertEquals("azcza", StringUtils.replaceChars("abcba", 'b', 'z'));
        assertEquals("abcba", StringUtils.replaceChars("abcba", 'x', 'z'));
    }

    @Test
    public void testReplaceChars_StringStringString() {
        assertNull(StringUtils.replaceChars(null, null, null));
        assertNull(StringUtils.replaceChars(null, "", null));
        assertNull(StringUtils.replaceChars(null, "a", null));
        assertNull(StringUtils.replaceChars(null, null, ""));
        assertNull(StringUtils.replaceChars(null, null, "x"));

        assertEquals("", StringUtils.replaceChars("", null, null));
        assertEquals("", StringUtils.replaceChars("", "", null));
        assertEquals("", StringUtils.replaceChars("", "a", null));
        assertEquals("", StringUtils.replaceChars("", null, ""));
        assertEquals("", StringUtils.replaceChars("", null, "x"));

        assertEquals("abc", StringUtils.replaceChars("abc", null, null));
        assertEquals("abc", StringUtils.replaceChars("abc", null, ""));
        assertEquals("abc", StringUtils.replaceChars("abc", null, "x"));

        assertEquals("abc", StringUtils.replaceChars("abc", "", null));
        assertEquals("abc", StringUtils.replaceChars("abc", "", ""));
        assertEquals("abc", StringUtils.replaceChars("abc", "", "x"));

        assertEquals("ac", StringUtils.replaceChars("abc", "b", null));
        assertEquals("ac", StringUtils.replaceChars("abc", "b", ""));
        assertEquals("axc", StringUtils.replaceChars("abc", "b", "x"));

        assertEquals("ayzya", StringUtils.replaceChars("abcba", "bc", "yz"));
        assertEquals("ayya", StringUtils.replaceChars("abcba", "bc", "y"));
        assertEquals("ayzya", StringUtils.replaceChars("abcba", "bc", "yzx"));

        assertEquals("abcba", StringUtils.replaceChars("abcba", "z", "w"));
        assertSame("abcba", StringUtils.replaceChars("abcba", "z", "w"));

        // Javadoc examples:
        assertEquals("jelly", StringUtils.replaceChars("hello", "ho", "jy"));
        assertEquals("ayzya", StringUtils.replaceChars("abcba", "bc", "yz"));
        assertEquals("ayya", StringUtils.replaceChars("abcba", "bc", "y"));
        assertEquals("ayzya", StringUtils.replaceChars("abcba", "bc", "yzx"));

        // From http://issues.apache.org/bugzilla/show_bug.cgi?id=25454
        assertEquals("bcc", StringUtils.replaceChars("abc", "ab", "bc"));
        assertEquals("q651.506bera", StringUtils.replaceChars("d216.102oren",
                "abcdefghijklmnopqrstuvwxyzABCDEFGHIJKLMNOPQRSTUVWXYZ123456789",
                "nopqrstuvwxyzabcdefghijklmNOPQRSTUVWXYZABCDEFGHIJKLM567891234"));
    }

    @Test
    public void testOverlay_StringStringIntInt() {
        assertNull(StringUtils.overlay(null, null, 2, 4));
        assertNull(StringUtils.overlay(null, null, -2, -4));

        assertEquals("", StringUtils.overlay("", null, 0, 0));
        assertEquals("", StringUtils.overlay("", "", 0, 0));
        assertEquals("zzzz", StringUtils.overlay("", "zzzz", 0, 0));
        assertEquals("zzzz", StringUtils.overlay("", "zzzz", 2, 4));
        assertEquals("zzzz", StringUtils.overlay("", "zzzz", -2, -4));

        assertEquals("abef", StringUtils.overlay("abcdef", null, 2, 4));
        assertEquals("abef", StringUtils.overlay("abcdef", null, 4, 2));
        assertEquals("abef", StringUtils.overlay("abcdef", "", 2, 4));
        assertEquals("abef", StringUtils.overlay("abcdef", "", 4, 2));
        assertEquals("abzzzzef", StringUtils.overlay("abcdef", "zzzz", 2, 4));
        assertEquals("abzzzzef", StringUtils.overlay("abcdef", "zzzz", 4, 2));

        assertEquals("zzzzef", StringUtils.overlay("abcdef", "zzzz", -1, 4));
        assertEquals("zzzzef", StringUtils.overlay("abcdef", "zzzz", 4, -1));
        assertEquals("zzzzabcdef", StringUtils.overlay("abcdef", "zzzz", -2, -1));
        assertEquals("zzzzabcdef", StringUtils.overlay("abcdef", "zzzz", -1, -2));
        assertEquals("abcdzzzz", StringUtils.overlay("abcdef", "zzzz", 4, 10));
        assertEquals("abcdzzzz", StringUtils.overlay("abcdef", "zzzz", 10, 4));
        assertEquals("abcdefzzzz", StringUtils.overlay("abcdef", "zzzz", 8, 10));
        assertEquals("abcdefzzzz", StringUtils.overlay("abcdef", "zzzz", 10, 8));
    }

    @Test
    public void testRepeat_StringInt() {
        assertNull(StringUtils.repeat(null, 2));
        assertEquals("", StringUtils.repeat("ab", 0));
        assertEquals("", StringUtils.repeat("", 3));
        assertEquals("aaa", StringUtils.repeat("a", 3));
        assertEquals("", StringUtils.repeat("a", -2));
        assertEquals("ababab", StringUtils.repeat("ab", 3));
        assertEquals("abcabcabc", StringUtils.repeat("abc", 3));
        final String str = StringUtils.repeat("a", 10000);  // bigger than pad limit
        assertEquals(10000, str.length());
        assertTrue(StringUtils.containsOnly(str, 'a'));
    }

    @Test
    public void testRepeat_StringStringInt() {
        assertNull(StringUtils.repeat(null, null, 2));
        assertNull(StringUtils.repeat(null, "x", 2));
        assertEquals("", StringUtils.repeat("", null, 2));

        assertEquals("", StringUtils.repeat("ab", "", 0));
        assertEquals("", StringUtils.repeat("", "", 2));

        assertEquals("xx", StringUtils.repeat("", "x", 3));

        assertEquals("?, ?, ?", StringUtils.repeat("?", ", ", 3));
    }

    @Test
    public void testRepeat_CharInt() {
        assertEquals("zzz", StringUtils.repeat('z', 3));
        assertEquals("", StringUtils.repeat('z', 0));
        assertEquals("", StringUtils.repeat('z', -2));
    }

    @Test
    public void testChop() {

        final String[][] chopCases = {
                {FOO_UNCAP + "\r\n", FOO_UNCAP},
                {FOO_UNCAP + "\n", FOO_UNCAP},
                {FOO_UNCAP + "\r", FOO_UNCAP},
                {FOO_UNCAP + " \r", FOO_UNCAP + " "},
                {"foo", "fo"},
                {"foo\nfoo", "foo\nfo"},
                {"\n", ""},
                {"\r", ""},
                {"\r\n", ""},
                {null, null},
                {"", ""},
                {"a", ""},
        };
        for (final String[] chopCase : chopCases) {
            final String original = chopCase[0];
            final String expectedResult = chopCase[1];
            assertEquals("chop(String) failed",
                    expectedResult, StringUtils.chop(original));
        }
    }

    @Test
    public void testChomp() {

        final String[][] chompCases = {
                {FOO_UNCAP + "\r\n", FOO_UNCAP},
                {FOO_UNCAP + "\n", FOO_UNCAP},
                {FOO_UNCAP + "\r", FOO_UNCAP},
                {FOO_UNCAP + " \r", FOO_UNCAP + " "},
                {FOO_UNCAP, FOO_UNCAP},
                {FOO_UNCAP + "\n\n", FOO_UNCAP + "\n"},
                {FOO_UNCAP + "\r\n\r\n", FOO_UNCAP + "\r\n"},
                {"foo\nfoo", "foo\nfoo"},
                {"foo\n\rfoo", "foo\n\rfoo"},
                {"\n", ""},
                {"\r", ""},
                {"a", "a"},
                {"\r\n", ""},
                {"", ""},
                {null, null},
                {FOO_UNCAP + "\n\r", FOO_UNCAP + "\n"}
        };
        for (final String[] chompCase : chompCases) {
            final String original = chompCase[0];
            final String expectedResult = chompCase[1];
            assertEquals("chomp(String) failed",
                    expectedResult, StringUtils.chomp(original));
        }

        assertEquals("chomp(String, String) failed",
                "foo", StringUtils.chomp("foobar", "bar"));
        assertEquals("chomp(String, String) failed",
                "foobar", StringUtils.chomp("foobar", "baz"));
        assertEquals("chomp(String, String) failed",
                "foo", StringUtils.chomp("foo", "foooo"));
        assertEquals("chomp(String, String) failed",
                "foobar", StringUtils.chomp("foobar", ""));
        assertEquals("chomp(String, String) failed",
                "foobar", StringUtils.chomp("foobar", null));
        assertEquals("chomp(String, String) failed",
                "", StringUtils.chomp("", "foo"));
        assertEquals("chomp(String, String) failed",
                "", StringUtils.chomp("", null));
        assertEquals("chomp(String, String) failed",
                "", StringUtils.chomp("", ""));
        assertEquals("chomp(String, String) failed",
                null, StringUtils.chomp(null, "foo"));
        assertEquals("chomp(String, String) failed",
                null, StringUtils.chomp(null, null));
        assertEquals("chomp(String, String) failed",
                null, StringUtils.chomp(null, ""));
        assertEquals("chomp(String, String) failed",
                "", StringUtils.chomp("foo", "foo"));
        assertEquals("chomp(String, String) failed",
                " ", StringUtils.chomp(" foo", "foo"));
        assertEquals("chomp(String, String) failed",
                "foo ", StringUtils.chomp("foo ", "foo"));
    }

    //-----------------------------------------------------------------------
    @Test
    public void testRightPad_StringInt() {
        assertNull(StringUtils.rightPad(null, 5));
        assertEquals("     ", StringUtils.rightPad("", 5));
        assertEquals("abc  ", StringUtils.rightPad("abc", 5));
        assertEquals("abc", StringUtils.rightPad("abc", 2));
        assertEquals("abc", StringUtils.rightPad("abc", -1));
    }

    @Test
    public void testRightPad_StringIntChar() {
        assertNull(StringUtils.rightPad(null, 5, ' '));
        assertEquals("     ", StringUtils.rightPad("", 5, ' '));
        assertEquals("abc  ", StringUtils.rightPad("abc", 5, ' '));
        assertEquals("abc", StringUtils.rightPad("abc", 2, ' '));
        assertEquals("abc", StringUtils.rightPad("abc", -1, ' '));
        assertEquals("abcxx", StringUtils.rightPad("abc", 5, 'x'));
        final String str = StringUtils.rightPad("aaa", 10000, 'a');  // bigger than pad length
        assertEquals(10000, str.length());
        assertTrue(StringUtils.containsOnly(str, 'a'));
    }

    @Test
    public void testRightPad_StringIntString() {
        assertNull(StringUtils.rightPad(null, 5, "-+"));
        assertEquals("     ", StringUtils.rightPad("", 5, " "));
        assertNull(StringUtils.rightPad(null, 8, null));
        assertEquals("abc-+-+", StringUtils.rightPad("abc", 7, "-+"));
        assertEquals("abc-+~", StringUtils.rightPad("abc", 6, "-+~"));
        assertEquals("abc-+", StringUtils.rightPad("abc", 5, "-+~"));
        assertEquals("abc", StringUtils.rightPad("abc", 2, " "));
        assertEquals("abc", StringUtils.rightPad("abc", -1, " "));
        assertEquals("abc  ", StringUtils.rightPad("abc", 5, null));
        assertEquals("abc  ", StringUtils.rightPad("abc", 5, ""));
    }

    //-----------------------------------------------------------------------
    @Test
    public void testLeftPad_StringInt() {
        assertNull(StringUtils.leftPad(null, 5));
        assertEquals("     ", StringUtils.leftPad("", 5));
        assertEquals("  abc", StringUtils.leftPad("abc", 5));
        assertEquals("abc", StringUtils.leftPad("abc", 2));
    }

    @Test
    public void testLeftPad_StringIntChar() {
        assertNull(StringUtils.leftPad(null, 5, ' '));
        assertEquals("     ", StringUtils.leftPad("", 5, ' '));
        assertEquals("  abc", StringUtils.leftPad("abc", 5, ' '));
        assertEquals("xxabc", StringUtils.leftPad("abc", 5, 'x'));
        assertEquals("\uffff\uffffabc", StringUtils.leftPad("abc", 5, '\uffff'));
        assertEquals("abc", StringUtils.leftPad("abc", 2, ' '));
        final String str = StringUtils.leftPad("aaa", 10000, 'a');  // bigger than pad length
        assertEquals(10000, str.length());
        assertTrue(StringUtils.containsOnly(str, 'a'));
    }

    @Test
    public void testLeftPad_StringIntString() {
        assertNull(StringUtils.leftPad(null, 5, "-+"));
        assertNull(StringUtils.leftPad(null, 5, null));
        assertEquals("     ", StringUtils.leftPad("", 5, " "));
        assertEquals("-+-+abc", StringUtils.leftPad("abc", 7, "-+"));
        assertEquals("-+~abc", StringUtils.leftPad("abc", 6, "-+~"));
        assertEquals("-+abc", StringUtils.leftPad("abc", 5, "-+~"));
        assertEquals("abc", StringUtils.leftPad("abc", 2, " "));
        assertEquals("abc", StringUtils.leftPad("abc", -1, " "));
        assertEquals("  abc", StringUtils.leftPad("abc", 5, null));
        assertEquals("  abc", StringUtils.leftPad("abc", 5, ""));
    }

    @Test
    public void testLengthString() {
        assertEquals(0, StringUtils.length(null));
        assertEquals(0, StringUtils.length(""));
        assertEquals(0, StringUtils.length(StringUtils.EMPTY));
        assertEquals(1, StringUtils.length("A"));
        assertEquals(1, StringUtils.length(" "));
        assertEquals(8, StringUtils.length("ABCDEFGH"));
    }

    @Test
    public void testLengthStringBuffer() {
        assertEquals(0, StringUtils.length(new StringBuffer("")));
        assertEquals(0, StringUtils.length(new StringBuffer(StringUtils.EMPTY)));
        assertEquals(1, StringUtils.length(new StringBuffer("A")));
        assertEquals(1, StringUtils.length(new StringBuffer(" ")));
        assertEquals(8, StringUtils.length(new StringBuffer("ABCDEFGH")));
    }

    @Test
    public void testLengthStringBuilder() {
        assertEquals(0, StringUtils.length(new StringBuilder("")));
        assertEquals(0, StringUtils.length(new StringBuilder(StringUtils.EMPTY)));
        assertEquals(1, StringUtils.length(new StringBuilder("A")));
        assertEquals(1, StringUtils.length(new StringBuilder(" ")));
        assertEquals(8, StringUtils.length(new StringBuilder("ABCDEFGH")));
    }

    @Test
    public void testLength_CharBuffer() {
        assertEquals(0, StringUtils.length(CharBuffer.wrap("")));
        assertEquals(1, StringUtils.length(CharBuffer.wrap("A")));
        assertEquals(1, StringUtils.length(CharBuffer.wrap(" ")));
        assertEquals(8, StringUtils.length(CharBuffer.wrap("ABCDEFGH")));
    }

    //-----------------------------------------------------------------------
    @Test
    public void testCenter_StringInt() {
        assertNull(StringUtils.center(null, -1));
        assertNull(StringUtils.center(null, 4));
        assertEquals("    ", StringUtils.center("", 4));
        assertEquals("ab", StringUtils.center("ab", 0));
        assertEquals("ab", StringUtils.center("ab", -1));
        assertEquals("ab", StringUtils.center("ab", 1));
        assertEquals("    ", StringUtils.center("", 4));
        assertEquals(" ab ", StringUtils.center("ab", 4));
        assertEquals("abcd", StringUtils.center("abcd", 2));
        assertEquals(" a  ", StringUtils.center("a", 4));
        assertEquals("  a  ", StringUtils.center("a", 5));
    }

    @Test
    public void testCenter_StringIntChar() {
        assertNull(StringUtils.center(null, -1, ' '));
        assertNull(StringUtils.center(null, 4, ' '));
        assertEquals("    ", StringUtils.center("", 4, ' '));
        assertEquals("ab", StringUtils.center("ab", 0, ' '));
        assertEquals("ab", StringUtils.center("ab", -1, ' '));
        assertEquals("ab", StringUtils.center("ab", 1, ' '));
        assertEquals("    ", StringUtils.center("", 4, ' '));
        assertEquals(" ab ", StringUtils.center("ab", 4, ' '));
        assertEquals("abcd", StringUtils.center("abcd", 2, ' '));
        assertEquals(" a  ", StringUtils.center("a", 4, ' '));
        assertEquals("  a  ", StringUtils.center("a", 5, ' '));
        assertEquals("xxaxx", StringUtils.center("a", 5, 'x'));
    }

    @Test
    public void testCenter_StringIntString() {
        assertNull(StringUtils.center(null, 4, null));
        assertNull(StringUtils.center(null, -1, " "));
        assertNull(StringUtils.center(null, 4, " "));
        assertEquals("    ", StringUtils.center("", 4, " "));
        assertEquals("ab", StringUtils.center("ab", 0, " "));
        assertEquals("ab", StringUtils.center("ab", -1, " "));
        assertEquals("ab", StringUtils.center("ab", 1, " "));
        assertEquals("    ", StringUtils.center("", 4, " "));
        assertEquals(" ab ", StringUtils.center("ab", 4, " "));
        assertEquals("abcd", StringUtils.center("abcd", 2, " "));
        assertEquals(" a  ", StringUtils.center("a", 4, " "));
        assertEquals("yayz", StringUtils.center("a", 4, "yz"));
        assertEquals("yzyayzy", StringUtils.center("a", 7, "yz"));
        assertEquals("  abc  ", StringUtils.center("abc", 7, null));
        assertEquals("  abc  ", StringUtils.center("abc", 7, ""));
    }

    //-----------------------------------------------------------------------
    @Test
    public void testRotate_StringInt() {
        assertEquals(null, StringUtils.rotate(null, 1));
        assertEquals("", StringUtils.rotate("", 1));
        assertEquals("abcdefg", StringUtils.rotate("abcdefg", 0));
        assertEquals("fgabcde", StringUtils.rotate("abcdefg", 2));
        assertEquals("cdefgab", StringUtils.rotate("abcdefg", -2));
        assertEquals("abcdefg", StringUtils.rotate("abcdefg", 7));
        assertEquals("abcdefg", StringUtils.rotate("abcdefg", -7));
        assertEquals("fgabcde", StringUtils.rotate("abcdefg", 9));
        assertEquals("cdefgab", StringUtils.rotate("abcdefg", -9));
        assertEquals("efgabcd", StringUtils.rotate("abcdefg", 17));
        assertEquals("defgabc", StringUtils.rotate("abcdefg", -17));
    }

    //-----------------------------------------------------------------------
    @Test
    public void testReverse_String() {
        assertNull(StringUtils.reverse(null));
        assertEquals("", StringUtils.reverse(""));
        assertEquals("sdrawkcab", StringUtils.reverse("backwards"));
    }

    @Test
    public void testReverseDelimited_StringChar() {
        assertNull(StringUtils.reverseDelimited(null, '.'));
        assertEquals("", StringUtils.reverseDelimited("", '.'));
        assertEquals("c.b.a", StringUtils.reverseDelimited("a.b.c", '.'));
        assertEquals("a b c", StringUtils.reverseDelimited("a b c", '.'));
        assertEquals("", StringUtils.reverseDelimited("", '.'));
    }

    //-----------------------------------------------------------------------
    @Test
    public void testDefault_String() {
        assertEquals("", StringUtils.defaultString(null));
        assertEquals("", StringUtils.defaultString(""));
        assertEquals("abc", StringUtils.defaultString("abc"));
    }

    @Test
    public void testDefault_StringString() {
        assertEquals("NULL", StringUtils.defaultString(null, "NULL"));
        assertEquals("", StringUtils.defaultString("", "NULL"));
        assertEquals("abc", StringUtils.defaultString("abc", "NULL"));
    }

    @Test
    public void testDefaultIfEmpty_StringString() {
        assertEquals("NULL", StringUtils.defaultIfEmpty(null, "NULL"));
        assertEquals("NULL", StringUtils.defaultIfEmpty("", "NULL"));
        assertEquals("abc", StringUtils.defaultIfEmpty("abc", "NULL"));
        assertNull(StringUtils.defaultIfEmpty("", null));
        // Tests compatibility for the API return type
        final String s = StringUtils.defaultIfEmpty("abc", "NULL");
        assertEquals("abc", s);
    }

    @Test
    public void testDefaultIfBlank_StringString() {
        assertEquals("NULL", StringUtils.defaultIfBlank(null, "NULL"));
        assertEquals("NULL", StringUtils.defaultIfBlank("", "NULL"));
        assertEquals("NULL", StringUtils.defaultIfBlank(" ", "NULL"));
        assertEquals("abc", StringUtils.defaultIfBlank("abc", "NULL"));
        assertNull(StringUtils.defaultIfBlank("", null));
        // Tests compatibility for the API return type
        final String s = StringUtils.defaultIfBlank("abc", "NULL");
        assertEquals("abc", s);
    }

    @Test
    public void testDefaultIfEmpty_StringBuilders() {
        assertEquals("NULL", StringUtils.defaultIfEmpty(new StringBuilder(""), new StringBuilder("NULL")).toString());
        assertEquals("abc", StringUtils.defaultIfEmpty(new StringBuilder("abc"), new StringBuilder("NULL")).toString());
        assertNull(StringUtils.defaultIfEmpty(new StringBuilder(""), null));
        // Tests compatibility for the API return type
        final StringBuilder s = StringUtils.defaultIfEmpty(new StringBuilder("abc"), new StringBuilder("NULL"));
        assertEquals("abc", s.toString());
    }

    @Test
    public void testDefaultIfBlank_StringBuilders() {
        assertEquals("NULL", StringUtils.defaultIfBlank(new StringBuilder(""), new StringBuilder("NULL")).toString());
        assertEquals("NULL", StringUtils.defaultIfBlank(new StringBuilder(" "), new StringBuilder("NULL")).toString());
        assertEquals("abc", StringUtils.defaultIfBlank(new StringBuilder("abc"), new StringBuilder("NULL")).toString());
        assertNull(StringUtils.defaultIfBlank(new StringBuilder(""), null));
        // Tests compatibility for the API return type
        final StringBuilder s = StringUtils.defaultIfBlank(new StringBuilder("abc"), new StringBuilder("NULL"));
        assertEquals("abc", s.toString());
    }

    @Test
    public void testDefaultIfEmpty_StringBuffers() {
        assertEquals("NULL", StringUtils.defaultIfEmpty(new StringBuffer(""), new StringBuffer("NULL")).toString());
        assertEquals("abc", StringUtils.defaultIfEmpty(new StringBuffer("abc"), new StringBuffer("NULL")).toString());
        assertNull(StringUtils.defaultIfEmpty(new StringBuffer(""), null));
        // Tests compatibility for the API return type
        final StringBuffer s = StringUtils.defaultIfEmpty(new StringBuffer("abc"), new StringBuffer("NULL"));
        assertEquals("abc", s.toString());
    }

    @Test
    public void testDefaultIfBlank_StringBuffers() {
        assertEquals("NULL", StringUtils.defaultIfBlank(new StringBuffer(""), new StringBuffer("NULL")).toString());
        assertEquals("NULL", StringUtils.defaultIfBlank(new StringBuffer(" "), new StringBuffer("NULL")).toString());
        assertEquals("abc", StringUtils.defaultIfBlank(new StringBuffer("abc"), new StringBuffer("NULL")).toString());
        assertNull(StringUtils.defaultIfBlank(new StringBuffer(""), null));
        // Tests compatibility for the API return type
        final StringBuffer s = StringUtils.defaultIfBlank(new StringBuffer("abc"), new StringBuffer("NULL"));
        assertEquals("abc", s.toString());
    }

    @Test
    public void testDefaultIfEmpty_CharBuffers() {
        assertEquals("NULL", StringUtils.defaultIfEmpty(CharBuffer.wrap(""), CharBuffer.wrap("NULL")).toString());
        assertEquals("abc", StringUtils.defaultIfEmpty(CharBuffer.wrap("abc"), CharBuffer.wrap("NULL")).toString());
        assertNull(StringUtils.defaultIfEmpty(CharBuffer.wrap(""), null));
        // Tests compatibility for the API return type
        final CharBuffer s = StringUtils.defaultIfEmpty(CharBuffer.wrap("abc"), CharBuffer.wrap("NULL"));
        assertEquals("abc", s.toString());
    }

    @Test
    public void testDefaultIfBlank_CharBuffers() {
        assertEquals("NULL", StringUtils.defaultIfBlank(CharBuffer.wrap(""), CharBuffer.wrap("NULL")).toString());
        assertEquals("NULL", StringUtils.defaultIfBlank(CharBuffer.wrap(" "), CharBuffer.wrap("NULL")).toString());
        assertEquals("abc", StringUtils.defaultIfBlank(CharBuffer.wrap("abc"), CharBuffer.wrap("NULL")).toString());
        assertNull(StringUtils.defaultIfBlank(CharBuffer.wrap(""), null));
        // Tests compatibility for the API return type
        final CharBuffer s = StringUtils.defaultIfBlank(CharBuffer.wrap("abc"), CharBuffer.wrap("NULL"));
        assertEquals("abc", s.toString());
    }

    //-----------------------------------------------------------------------
    @Test
    public void testAbbreviate_StringInt() {
        assertNull(StringUtils.abbreviate(null, 10));
        assertEquals("", StringUtils.abbreviate("", 10));
        assertEquals("short", StringUtils.abbreviate("short", 10));
        assertEquals("Now is ...", StringUtils.abbreviate("Now is the time for all good men to come to the aid of their party.", 10));

        final String raspberry = "raspberry peach";
        assertEquals("raspberry p...", StringUtils.abbreviate(raspberry, 14));
        assertEquals("raspberry peach", StringUtils.abbreviate("raspberry peach", 15));
        assertEquals("raspberry peach", StringUtils.abbreviate("raspberry peach", 16));
        assertEquals("abc...", StringUtils.abbreviate("abcdefg", 6));
        assertEquals("abcdefg", StringUtils.abbreviate("abcdefg", 7));
        assertEquals("abcdefg", StringUtils.abbreviate("abcdefg", 8));
        assertEquals("a...", StringUtils.abbreviate("abcdefg", 4));
        assertEquals("", StringUtils.abbreviate("", 4));

        try {
            StringUtils.abbreviate("abc", 3);
            fail("StringUtils.abbreviate expecting IllegalArgumentException");
        } catch (final IllegalArgumentException expected) {
            // empty
        }
    }

    @Test
    public void testAbbreviate_StringStringInt() {
        assertNull(StringUtils.abbreviate(null, null, 10));
        assertNull(StringUtils.abbreviate(null, "...", 10));
        assertEquals("paranaguacu", StringUtils.abbreviate("paranaguacu", null, 10));
        assertEquals("", StringUtils.abbreviate("", "...", 2));
        assertEquals("wai**", StringUtils.abbreviate("waiheke", "**", 5));
        assertEquals("And af,,,,", StringUtils.abbreviate("And after a long time, he finally met his son.", ",,,,", 10));

        final String raspberry = "raspberry peach";
        assertEquals("raspberry pe..", StringUtils.abbreviate(raspberry, "..", 14));
        assertEquals("raspberry peach", StringUtils.abbreviate("raspberry peach", "---*---", 15));
        assertEquals("raspberry peach", StringUtils.abbreviate("raspberry peach", ".", 16));
        assertEquals("abc()(", StringUtils.abbreviate("abcdefg", "()(", 6));
        assertEquals("abcdefg", StringUtils.abbreviate("abcdefg", ";", 7));
        assertEquals("abcdefg", StringUtils.abbreviate("abcdefg", "_-", 8));
        assertEquals("abc.", StringUtils.abbreviate("abcdefg", ".", 4));
        assertEquals("", StringUtils.abbreviate("", 4));

        try {
            @SuppressWarnings("unused")
            final
            String res = StringUtils.abbreviate("abcdefghij", "...", 3);
            fail("StringUtils.abbreviate expecting IllegalArgumentException");
        } catch (final IllegalArgumentException ex) {
            // empty
        }
    }

    @Test
    public void testAbbreviate_StringIntInt() {
        assertNull(StringUtils.abbreviate(null, 10, 12));
        assertEquals("", StringUtils.abbreviate("", 0, 10));
        assertEquals("", StringUtils.abbreviate("", 2, 10));

        try {
            StringUtils.abbreviate("abcdefghij", 0, 3);
            fail("StringUtils.abbreviate expecting IllegalArgumentException");
        } catch (final IllegalArgumentException expected) {
            // empty
        }
        try {
            StringUtils.abbreviate("abcdefghij", 5, 6);
            fail("StringUtils.abbreviate expecting IllegalArgumentException");
        } catch (final IllegalArgumentException expected) {
            // empty
        }


        final String raspberry = "raspberry peach";
        assertEquals("raspberry peach", StringUtils.abbreviate(raspberry, 11, 15));

        assertNull(StringUtils.abbreviate(null, 7, 14));
        assertAbbreviateWithOffset("abcdefg...", -1, 10);
        assertAbbreviateWithOffset("abcdefg...", 0, 10);
        assertAbbreviateWithOffset("abcdefg...", 1, 10);
        assertAbbreviateWithOffset("abcdefg...", 2, 10);
        assertAbbreviateWithOffset("abcdefg...", 3, 10);
        assertAbbreviateWithOffset("abcdefg...", 4, 10);
        assertAbbreviateWithOffset("...fghi...", 5, 10);
        assertAbbreviateWithOffset("...ghij...", 6, 10);
        assertAbbreviateWithOffset("...hijk...", 7, 10);
        assertAbbreviateWithOffset("...ijklmno", 8, 10);
        assertAbbreviateWithOffset("...ijklmno", 9, 10);
        assertAbbreviateWithOffset("...ijklmno", 10, 10);
        assertAbbreviateWithOffset("...ijklmno", 10, 10);
        assertAbbreviateWithOffset("...ijklmno", 11, 10);
        assertAbbreviateWithOffset("...ijklmno", 12, 10);
        assertAbbreviateWithOffset("...ijklmno", 13, 10);
        assertAbbreviateWithOffset("...ijklmno", 14, 10);
        assertAbbreviateWithOffset("...ijklmno", 15, 10);
        assertAbbreviateWithOffset("...ijklmno", 16, 10);
        assertAbbreviateWithOffset("...ijklmno", Integer.MAX_VALUE, 10);
    }

    private void assertAbbreviateWithOffset(final String expected, final int offset, final int maxWidth) {
        final String abcdefghijklmno = "abcdefghijklmno";
        final String message = "abbreviate(String,int,int) failed";
        final String actual = StringUtils.abbreviate(abcdefghijklmno, offset, maxWidth);
        if (offset >= 0 && offset < abcdefghijklmno.length()) {
            assertTrue(message + " -- should contain offset character",
                    actual.indexOf((char) ('a' + offset)) != -1);
        }
        assertTrue(message + " -- should not be greater than maxWidth",
                actual.length() <= maxWidth);
        assertEquals(message, expected, actual);
    }

    @Test
    public void testAbbreviate_StringStringIntInt() {
        assertNull(StringUtils.abbreviate(null, null, 10, 12));
        assertNull(StringUtils.abbreviate(null, "...", 10, 12));
        assertEquals("", StringUtils.abbreviate("", null, 0, 10));
        assertEquals("", StringUtils.abbreviate("", "...", 2, 10));

        try {
            StringUtils.abbreviate("abcdefghij", "::", 0, 2);
            fail("StringUtils.abbreviate expecting IllegalArgumentException");
        } catch (final IllegalArgumentException expected) {
            // empty
        }
        try {
            StringUtils.abbreviate("abcdefghij", "!!!", 5, 6);
            fail("StringUtils.abbreviate expecting IllegalArgumentException");
        } catch (final IllegalArgumentException expected) {
            // empty
        }

        final String raspberry = "raspberry peach";
        assertEquals("raspberry peach", StringUtils.abbreviate(raspberry, "--", 12, 15));

        assertNull(StringUtils.abbreviate(null, ";", 7, 14));
        assertAbbreviateWithAbbrevMarkerAndOffset("abcdefgh;;", ";;", -1, 10);
        assertAbbreviateWithAbbrevMarkerAndOffset("abcdefghi.", ".", 0, 10);
        assertAbbreviateWithAbbrevMarkerAndOffset("abcdefgh++", "++", 1, 10);
        assertAbbreviateWithAbbrevMarkerAndOffset("abcdefghi*", "*", 2, 10);
        assertAbbreviateWithAbbrevMarkerAndOffset("abcdef{{{{", "{{{{", 4, 10);
        assertAbbreviateWithAbbrevMarkerAndOffset("abcdef____", "____", 5, 10);
        assertAbbreviateWithAbbrevMarkerAndOffset("==fghijk==", "==", 5, 10);
        assertAbbreviateWithAbbrevMarkerAndOffset("___ghij___", "___", 6, 10);
        assertAbbreviateWithAbbrevMarkerAndOffset("/ghijklmno", "/", 7, 10);
        assertAbbreviateWithAbbrevMarkerAndOffset("/ghijklmno", "/", 8, 10);
        assertAbbreviateWithAbbrevMarkerAndOffset("/ghijklmno", "/", 9, 10);
        assertAbbreviateWithAbbrevMarkerAndOffset("///ijklmno", "///", 10, 10);
        assertAbbreviateWithAbbrevMarkerAndOffset("//hijklmno", "//", 10, 10);
        assertAbbreviateWithAbbrevMarkerAndOffset("//hijklmno", "//", 11, 10);
        assertAbbreviateWithAbbrevMarkerAndOffset("...ijklmno", "...", 12, 10);
        assertAbbreviateWithAbbrevMarkerAndOffset("/ghijklmno", "/", 13, 10);
        assertAbbreviateWithAbbrevMarkerAndOffset("/ghijklmno", "/", 14, 10);
        assertAbbreviateWithAbbrevMarkerAndOffset("999ijklmno", "999", 15, 10);
        assertAbbreviateWithAbbrevMarkerAndOffset("_ghijklmno", "_", 16, 10);
        assertAbbreviateWithAbbrevMarkerAndOffset("+ghijklmno", "+", Integer.MAX_VALUE, 10);
    }

    private void assertAbbreviateWithAbbrevMarkerAndOffset(final String expected, final String abbrevMarker, final int offset, final int maxWidth) {
        final String abcdefghijklmno = "abcdefghijklmno";
        final String message = "abbreviate(String,String,int,int) failed";
        final String actual = StringUtils.abbreviate(abcdefghijklmno, abbrevMarker, offset, maxWidth);
        if (offset >= 0 && offset < abcdefghijklmno.length()) {
            assertTrue(message + " -- should contain offset character",
                    actual.indexOf((char) ('a' + offset)) != -1);
        }
        assertTrue(message + " -- should not be greater than maxWidth",
                actual.length() <= maxWidth);
        assertEquals(message, expected, actual);
    }

    @Test
    public void testAbbreviateMiddle() {
        // javadoc examples
        assertNull(StringUtils.abbreviateMiddle(null, null, 0));
        assertEquals("abc", StringUtils.abbreviateMiddle("abc", null, 0));
        assertEquals("abc", StringUtils.abbreviateMiddle("abc", ".", 0));
        assertEquals("abc", StringUtils.abbreviateMiddle("abc", ".", 3));
        assertEquals("ab.f", StringUtils.abbreviateMiddle("abcdef", ".", 4));

        // JIRA issue (LANG-405) example (slightly different than actual expected result)
        assertEquals(
                "A very long text with un...f the text is complete.",
                StringUtils.abbreviateMiddle(
                        "A very long text with unimportant stuff in the middle but interesting start and " +
                                "end to see if the text is complete.", "...", 50));

        // Test a much longer text :)
        final String longText = "Start text" + StringUtils.repeat("x", 10000) + "Close text";
        assertEquals(
                "Start text->Close text",
                StringUtils.abbreviateMiddle(longText, "->", 22));

        // Test negative length
        assertEquals("abc", StringUtils.abbreviateMiddle("abc", ".", -1));

        // Test boundaries
        // Fails to change anything as method ensures first and last char are kept
        assertEquals("abc", StringUtils.abbreviateMiddle("abc", ".", 1));
        assertEquals("abc", StringUtils.abbreviateMiddle("abc", ".", 2));

        // Test length of n=1
        assertEquals("a", StringUtils.abbreviateMiddle("a", ".", 1));

        // Test smallest length that can lead to success
        assertEquals("a.d", StringUtils.abbreviateMiddle("abcd", ".", 3));

        // More from LANG-405
        assertEquals("a..f", StringUtils.abbreviateMiddle("abcdef", "..", 4));
        assertEquals("ab.ef", StringUtils.abbreviateMiddle("abcdef", ".", 5));
    }

    //-----------------------------------------------------------------------
    @Test
    public void testTruncate_StringInt() {
        assertNull(StringUtils.truncate(null, 12));
        try {
            StringUtils.truncate(null, -1);
            fail("maxWith cannot be negative");
        } catch (final Exception e) {
            assertTrue(e instanceof IllegalArgumentException);
        }
        try {
            StringUtils.truncate(null, -10);
            fail("maxWith cannot be negative");
        } catch (final Exception e) {
            assertTrue(e instanceof IllegalArgumentException);
        }
        try {
            StringUtils.truncate(null, Integer.MIN_VALUE);
            fail("maxWith cannot be negative");
        } catch (final Exception e) {
            assertTrue(e instanceof IllegalArgumentException);
        }
        assertEquals("", StringUtils.truncate("", 10));
        assertEquals("", StringUtils.truncate("", 10));
        assertEquals("abc", StringUtils.truncate("abcdefghij", 3));
        assertEquals("abcdef", StringUtils.truncate("abcdefghij", 6));
        assertEquals("", StringUtils.truncate("abcdefghij", 0));
        try {
            StringUtils.truncate("abcdefghij", -1);
            fail("maxWith cannot be negative");
        } catch (final Exception e) {
            assertTrue(e instanceof IllegalArgumentException);
        }
        try {
            StringUtils.truncate("abcdefghij", -100);
            fail("maxWith cannot be negative");
        } catch (final Exception e) {
            assertTrue(e instanceof IllegalArgumentException);
        }
        try {
            StringUtils.truncate("abcdefghij", Integer.MIN_VALUE);
            fail("maxWith cannot be negative");
        } catch (final Exception e) {
            assertTrue(e instanceof IllegalArgumentException);
        }
        assertEquals("abcdefghij", StringUtils.truncate("abcdefghijklmno", 10));
        assertEquals("abcdefghijklmno", StringUtils.truncate("abcdefghijklmno", Integer.MAX_VALUE));
        assertEquals("abcde", StringUtils.truncate("abcdefghijklmno", 5));
        assertEquals("abc", StringUtils.truncate("abcdefghijklmno", 3));
    }

    @Test
    public void testTruncate_StringIntInt() {
        assertNull(StringUtils.truncate(null, 0, 12));
        try {
            StringUtils.truncate(null, -1, 0);
            fail("maxWith cannot be negative");
        } catch (final Exception e) {
            assertTrue(e instanceof IllegalArgumentException);
        }
        try {
            StringUtils.truncate(null, -10, -4);
            fail("maxWith cannot be negative");
        } catch (final Exception e) {
            assertTrue(e instanceof IllegalArgumentException);
        }
        try {
            StringUtils.truncate(null, Integer.MIN_VALUE, Integer.MIN_VALUE);
            fail("maxWith cannot be negative");
        } catch (final Exception e) {
            assertTrue(e instanceof IllegalArgumentException);
        }
        assertNull(StringUtils.truncate(null, 10, 12));
        assertEquals("", StringUtils.truncate("", 0, 10));
        assertEquals("", StringUtils.truncate("", 2, 10));
        assertEquals("abc", StringUtils.truncate("abcdefghij", 0, 3));
        assertEquals("fghij", StringUtils.truncate("abcdefghij", 5, 6));
        assertEquals("", StringUtils.truncate("abcdefghij", 0, 0));
        try {
            StringUtils.truncate("abcdefghij", 0, -1);
            fail("maxWith cannot be negative");
        } catch (final Exception e) {
            assertTrue(e instanceof IllegalArgumentException);
        }
        try {
            StringUtils.truncate("abcdefghij", 0, -10);
            fail("maxWith cannot be negative");
        } catch (final Exception e) {
            assertTrue(e instanceof IllegalArgumentException);
        }
        try {
            StringUtils.truncate("abcdefghij", 0, -100);
            fail("maxWith cannot be negative");
        } catch (final Exception e) {
            assertTrue(e instanceof IllegalArgumentException);
        }
        try {
            StringUtils.truncate("abcdefghij", 1, -100);
            fail("maxWith cannot be negative");
        } catch (final Exception e) {
            assertTrue(e instanceof IllegalArgumentException);
        }
        try {
            StringUtils.truncate("abcdefghij", 0, Integer.MIN_VALUE);
            fail("maxWith cannot be negative");
        } catch (final Exception e) {
            assertTrue(e instanceof IllegalArgumentException);
        }
        try {
            StringUtils.truncate("abcdefghij", -1, 0);
            fail("offset cannot be negative");
        } catch (final Exception e) {
            assertTrue(e instanceof IllegalArgumentException);
        }
        try {
            StringUtils.truncate("abcdefghij", -10, 0);
            fail("offset cannot be negative");
        } catch (final Exception e) {
            assertTrue(e instanceof IllegalArgumentException);
        }
        try {
            StringUtils.truncate("abcdefghij", -100, 1);
            fail("offset cannot be negative");
        } catch (final Exception e) {
            assertTrue(e instanceof IllegalArgumentException);
        }
        try {
            StringUtils.truncate("abcdefghij", Integer.MIN_VALUE, 0);
            fail("offset cannot be negative");
        } catch (final Exception e) {
            assertTrue(e instanceof IllegalArgumentException);
        }
        try {
            StringUtils.truncate("abcdefghij", -1, -1);
            fail("offset cannot be negative");
        } catch (final Exception e) {
            assertTrue(e instanceof IllegalArgumentException);
        }
        try {
            StringUtils.truncate("abcdefghij", -10, -10);
            fail("offset cannot be negative");
        } catch (final Exception e) {
            assertTrue(e instanceof IllegalArgumentException);
        }
        try {
            StringUtils.truncate("abcdefghij", -100, -100);
            fail("offset  cannot be negative");
        } catch (final Exception e) {
            assertTrue(e instanceof IllegalArgumentException);
        }
        try {
            StringUtils.truncate("abcdefghij", Integer.MIN_VALUE, Integer.MIN_VALUE);
            fail("offset  cannot be negative");
        } catch (final Exception e) {
            assertTrue(e instanceof IllegalArgumentException);
        }
        final String raspberry = "raspberry peach";
        assertEquals("peach", StringUtils.truncate(raspberry, 10, 15));
        assertEquals("abcdefghij", StringUtils.truncate("abcdefghijklmno", 0, 10));
        assertEquals("abcdefghijklmno", StringUtils.truncate("abcdefghijklmno", 0, Integer.MAX_VALUE));
        assertEquals("bcdefghijk", StringUtils.truncate("abcdefghijklmno", 1, 10));
        assertEquals("cdefghijkl", StringUtils.truncate("abcdefghijklmno", 2, 10));
        assertEquals("defghijklm", StringUtils.truncate("abcdefghijklmno", 3, 10));
        assertEquals("efghijklmn", StringUtils.truncate("abcdefghijklmno", 4, 10));
        assertEquals("fghijklmno", StringUtils.truncate("abcdefghijklmno", 5, 10));
        assertEquals("fghij", StringUtils.truncate("abcdefghijklmno", 5, 5));
        assertEquals("fgh", StringUtils.truncate("abcdefghijklmno", 5, 3));
        assertEquals("klm", StringUtils.truncate("abcdefghijklmno", 10, 3));
        assertEquals("klmno", StringUtils.truncate("abcdefghijklmno", 10, Integer.MAX_VALUE));
        assertEquals("n", StringUtils.truncate("abcdefghijklmno", 13, 1));
        assertEquals("no", StringUtils.truncate("abcdefghijklmno", 13, Integer.MAX_VALUE));
        assertEquals("o", StringUtils.truncate("abcdefghijklmno", 14, 1));
        assertEquals("o", StringUtils.truncate("abcdefghijklmno", 14, Integer.MAX_VALUE));
        assertEquals("", StringUtils.truncate("abcdefghijklmno", 15, 1));
        assertEquals("", StringUtils.truncate("abcdefghijklmno", 15, Integer.MAX_VALUE));
        assertEquals("", StringUtils.truncate("abcdefghijklmno", Integer.MAX_VALUE, Integer.MAX_VALUE));
    }

    //-----------------------------------------------------------------------
    @Test
    public void testDifference_StringString() {
        assertNull(StringUtils.difference(null, null));
        assertEquals("", StringUtils.difference("", ""));
        assertEquals("abc", StringUtils.difference("", "abc"));
        assertEquals("", StringUtils.difference("abc", ""));
        assertEquals("i am a robot", StringUtils.difference(null, "i am a robot"));
        assertEquals("i am a machine", StringUtils.difference("i am a machine", null));
        assertEquals("robot", StringUtils.difference("i am a machine", "i am a robot"));
        assertEquals("", StringUtils.difference("abc", "abc"));
        assertEquals("you are a robot", StringUtils.difference("i am a robot", "you are a robot"));
    }

    @Test
    public void testDifferenceAt_StringString() {
        assertEquals(-1, StringUtils.indexOfDifference(null, null));
        assertEquals(0, StringUtils.indexOfDifference(null, "i am a robot"));
        assertEquals(-1, StringUtils.indexOfDifference("", ""));
        assertEquals(0, StringUtils.indexOfDifference("", "abc"));
        assertEquals(0, StringUtils.indexOfDifference("abc", ""));
        assertEquals(0, StringUtils.indexOfDifference("i am a machine", null));
        assertEquals(7, StringUtils.indexOfDifference("i am a machine", "i am a robot"));
        assertEquals(-1, StringUtils.indexOfDifference("foo", "foo"));
        assertEquals(0, StringUtils.indexOfDifference("i am a robot", "you are a robot"));
        //System.out.println("indexOfDiff: " + StringUtils.indexOfDifference("i am a robot", "not machine"));
    }

    //-----------------------------------------------------------------------
    @Test
    public void testGetLevenshteinDistance_StringString() {
        assertEquals(0, StringUtils.getLevenshteinDistance("", ""));
        assertEquals(1, StringUtils.getLevenshteinDistance("", "a"));
        assertEquals(7, StringUtils.getLevenshteinDistance("aaapppp", ""));
        assertEquals(1, StringUtils.getLevenshteinDistance("frog", "fog"));
        assertEquals(3, StringUtils.getLevenshteinDistance("fly", "ant"));
        assertEquals(7, StringUtils.getLevenshteinDistance("elephant", "hippo"));
        assertEquals(7, StringUtils.getLevenshteinDistance("hippo", "elephant"));
        assertEquals(8, StringUtils.getLevenshteinDistance("hippo", "zzzzzzzz"));
        assertEquals(8, StringUtils.getLevenshteinDistance("zzzzzzzz", "hippo"));
        assertEquals(1, StringUtils.getLevenshteinDistance("hello", "hallo"));
    }

    @Test(expected = IllegalArgumentException.class)
    public void testGetLevenshteinDistance_NullString() throws Exception {
        StringUtils.getLevenshteinDistance("a", null);
    }

    @Test(expected = IllegalArgumentException.class)
    public void testGetLevenshteinDistance_StringNull() throws Exception {
        StringUtils.getLevenshteinDistance(null, "a");
    }

    @Test
    public void testGetLevenshteinDistance_StringStringInt() {
        // empty strings
        assertEquals(0, StringUtils.getLevenshteinDistance("", "", 0));
        assertEquals(7, StringUtils.getLevenshteinDistance("aaapppp", "", 8));
        assertEquals(7, StringUtils.getLevenshteinDistance("aaapppp", "", 7));
        assertEquals(-1, StringUtils.getLevenshteinDistance("aaapppp", "", 6));

        // unequal strings, zero threshold
        assertEquals(-1, StringUtils.getLevenshteinDistance("b", "a", 0));
        assertEquals(-1, StringUtils.getLevenshteinDistance("a", "b", 0));

        // equal strings
        assertEquals(0, StringUtils.getLevenshteinDistance("aa", "aa", 0));
        assertEquals(0, StringUtils.getLevenshteinDistance("aa", "aa", 2));

        // same length
        assertEquals(-1, StringUtils.getLevenshteinDistance("aaa", "bbb", 2));
        assertEquals(3, StringUtils.getLevenshteinDistance("aaa", "bbb", 3));

        // big stripe
        assertEquals(6, StringUtils.getLevenshteinDistance("aaaaaa", "b", 10));

        // distance less than threshold
        assertEquals(7, StringUtils.getLevenshteinDistance("aaapppp", "b", 8));
        assertEquals(3, StringUtils.getLevenshteinDistance("a", "bbb", 4));

        // distance equal to threshold
        assertEquals(7, StringUtils.getLevenshteinDistance("aaapppp", "b", 7));
        assertEquals(3, StringUtils.getLevenshteinDistance("a", "bbb", 3));

        // distance greater than threshold
        assertEquals(-1, StringUtils.getLevenshteinDistance("a", "bbb", 2));
        assertEquals(-1, StringUtils.getLevenshteinDistance("bbb", "a", 2));
        assertEquals(-1, StringUtils.getLevenshteinDistance("aaapppp", "b", 6));

        // stripe runs off array, strings not similar
        assertEquals(-1, StringUtils.getLevenshteinDistance("a", "bbb", 1));
        assertEquals(-1, StringUtils.getLevenshteinDistance("bbb", "a", 1));

        // stripe runs off array, strings are similar
        assertEquals(-1, StringUtils.getLevenshteinDistance("12345", "1234567", 1));
        assertEquals(-1, StringUtils.getLevenshteinDistance("1234567", "12345", 1));

        // old getLevenshteinDistance test cases
        assertEquals(1, StringUtils.getLevenshteinDistance("frog", "fog", 1));
        assertEquals(3, StringUtils.getLevenshteinDistance("fly", "ant", 3));
        assertEquals(7, StringUtils.getLevenshteinDistance("elephant", "hippo", 7));
        assertEquals(-1, StringUtils.getLevenshteinDistance("elephant", "hippo", 6));
        assertEquals(7, StringUtils.getLevenshteinDistance("hippo", "elephant", 7));
        assertEquals(-1, StringUtils.getLevenshteinDistance("hippo", "elephant", 6));
        assertEquals(8, StringUtils.getLevenshteinDistance("hippo", "zzzzzzzz", 8));
        assertEquals(8, StringUtils.getLevenshteinDistance("zzzzzzzz", "hippo", 8));
        assertEquals(1, StringUtils.getLevenshteinDistance("hello", "hallo", 1));

        assertEquals(1, StringUtils.getLevenshteinDistance("frog", "fog", Integer.MAX_VALUE));
        assertEquals(3, StringUtils.getLevenshteinDistance("fly", "ant", Integer.MAX_VALUE));
        assertEquals(7, StringUtils.getLevenshteinDistance("elephant", "hippo", Integer.MAX_VALUE));
        assertEquals(7, StringUtils.getLevenshteinDistance("hippo", "elephant", Integer.MAX_VALUE));
        assertEquals(8, StringUtils.getLevenshteinDistance("hippo", "zzzzzzzz", Integer.MAX_VALUE));
        assertEquals(8, StringUtils.getLevenshteinDistance("zzzzzzzz", "hippo", Integer.MAX_VALUE));
        assertEquals(1, StringUtils.getLevenshteinDistance("hello", "hallo", Integer.MAX_VALUE));
    }

    @Test(expected = IllegalArgumentException.class)
    public void testGetLevenshteinDistance_NullStringInt() throws Exception {
        StringUtils.getLevenshteinDistance(null, "a", 0);
    }

    @Test(expected = IllegalArgumentException.class)
    public void testGetLevenshteinDistance_StringNullInt() throws Exception {
        StringUtils.getLevenshteinDistance("a", null, 0);
    }

    @Test(expected = IllegalArgumentException.class)
    public void testGetLevenshteinDistance_StringStringNegativeInt() throws Exception {
        StringUtils.getLevenshteinDistance("a", "a", -1);
    }

    @Test
    public void testGetJaroWinklerDistance_StringString() {
        assertEquals(0.93d, StringUtils.getJaroWinklerDistance("frog", "fog"), 0.0d);
        assertEquals(0.0d, StringUtils.getJaroWinklerDistance("fly", "ant"), 0.0d);
        assertEquals(0.44d, StringUtils.getJaroWinklerDistance("elephant", "hippo"), 0.0d);
        assertEquals(0.84d, StringUtils.getJaroWinklerDistance("dwayne", "duane"), 0.0d);
        assertEquals(0.93d, StringUtils.getJaroWinklerDistance("ABC Corporation", "ABC Corp"), 0.0d);
        assertEquals(0.95d, StringUtils.getJaroWinklerDistance("D N H Enterprises Inc", "D & H Enterprises, Inc."), 0.0d);
        assertEquals(0.92d, StringUtils.getJaroWinklerDistance("My Gym Children's Fitness Center", "My Gym. Childrens Fitness"), 0.0d);
        assertEquals(0.88d, StringUtils.getJaroWinklerDistance("PENNSYLVANIA", "PENNCISYLVNIA"), 0.0d);
        assertEquals(0.63d, StringUtils.getJaroWinklerDistance("Haus Ingeborg", "Ingeborg Esser"), 0.0d);
    }

    @Test(expected = IllegalArgumentException.class)
    public void testGetJaroWinklerDistance_NullNull() throws Exception {
        StringUtils.getJaroWinklerDistance(null, null);
    }

    @Test(expected = IllegalArgumentException.class)
    public void testGetJaroWinklerDistance_StringNull() throws Exception {
        StringUtils.getJaroWinklerDistance(" ", null);
    }

    @Test(expected = IllegalArgumentException.class)
    public void testGetJaroWinklerDistance_NullString() throws Exception {
        StringUtils.getJaroWinklerDistance(null, "clear");
    }

    @Test
    public void testGetFuzzyDistance() throws Exception {
        assertEquals(0, StringUtils.getFuzzyDistance("", "", Locale.ENGLISH));
        assertEquals(0, StringUtils.getFuzzyDistance("Workshop", "b", Locale.ENGLISH));
        assertEquals(1, StringUtils.getFuzzyDistance("Room", "o", Locale.ENGLISH));
        assertEquals(1, StringUtils.getFuzzyDistance("Workshop", "w", Locale.ENGLISH));
        assertEquals(2, StringUtils.getFuzzyDistance("Workshop", "ws", Locale.ENGLISH));
        assertEquals(4, StringUtils.getFuzzyDistance("Workshop", "wo", Locale.ENGLISH));
        assertEquals(3, StringUtils.getFuzzyDistance("Apache Software Foundation", "asf", Locale.ENGLISH));
    }

    @Test(expected = IllegalArgumentException.class)
    public void testGetFuzzyDistance_NullNullNull() throws Exception {
        StringUtils.getFuzzyDistance(null, null, null);
    }

    @Test(expected = IllegalArgumentException.class)
    public void testGetFuzzyDistance_StringNullLoclae() throws Exception {
        StringUtils.getFuzzyDistance(" ", null, Locale.ENGLISH);
    }

    @Test(expected = IllegalArgumentException.class)
    public void testGetFuzzyDistance_NullStringLocale() throws Exception {
        StringUtils.getFuzzyDistance(null, "clear", Locale.ENGLISH);
    }

    @Test(expected = IllegalArgumentException.class)
    public void testGetFuzzyDistance_StringStringNull() throws Exception {
        StringUtils.getFuzzyDistance(" ", "clear", null);
    }

    /**
     * A sanity check for {@link StringUtils#EMPTY}.
     */
    @Test
    public void testEMPTY() {
        assertNotNull(StringUtils.EMPTY);
        assertEquals("", StringUtils.EMPTY);
        assertEquals(0, StringUtils.EMPTY.length());
    }

    /**
     * Test for {@link StringUtils#isAllLowerCase(CharSequence)}.
     */
    @Test
    public void testIsAllLowerCase() {
        assertFalse(StringUtils.isAllLowerCase(null));
        assertFalse(StringUtils.isAllLowerCase(StringUtils.EMPTY));
        assertFalse(StringUtils.isAllLowerCase("  "));
        assertTrue(StringUtils.isAllLowerCase("abc"));
        assertFalse(StringUtils.isAllLowerCase("abc "));
        assertFalse(StringUtils.isAllLowerCase("abc\n"));
        assertFalse(StringUtils.isAllLowerCase("abC"));
        assertFalse(StringUtils.isAllLowerCase("ab c"));
        assertFalse(StringUtils.isAllLowerCase("ab1c"));
        assertFalse(StringUtils.isAllLowerCase("ab/c"));
    }

    /**
     * Test for {@link StringUtils#isAllUpperCase(CharSequence)}.
     */
    @Test
    public void testIsAllUpperCase() {
        assertFalse(StringUtils.isAllUpperCase(null));
        assertFalse(StringUtils.isAllUpperCase(StringUtils.EMPTY));
        assertFalse(StringUtils.isAllUpperCase("  "));
        assertTrue(StringUtils.isAllUpperCase("ABC"));
        assertFalse(StringUtils.isAllUpperCase("ABC "));
        assertFalse(StringUtils.isAllUpperCase("ABC\n"));
        assertFalse(StringUtils.isAllUpperCase("aBC"));
        assertFalse(StringUtils.isAllUpperCase("A C"));
        assertFalse(StringUtils.isAllUpperCase("A1C"));
        assertFalse(StringUtils.isAllUpperCase("A/C"));
    }

    /**
     * Test for {@link StringUtils#isMixedCase(CharSequence)}.
     */
    @Test
    public void testIsMixedCase() {
        assertFalse(StringUtils.isMixedCase(null));
        assertFalse(StringUtils.isMixedCase(StringUtils.EMPTY));
        assertFalse(StringUtils.isMixedCase(" "));
        assertFalse(StringUtils.isMixedCase("A"));
        assertFalse(StringUtils.isMixedCase("a"));
        assertFalse(StringUtils.isMixedCase("/"));
        assertFalse(StringUtils.isMixedCase("A/"));
        assertFalse(StringUtils.isMixedCase("/b"));
        assertFalse(StringUtils.isMixedCase("abc"));
        assertFalse(StringUtils.isMixedCase("ABC"));
        assertTrue(StringUtils.isMixedCase("aBc"));
        assertTrue(StringUtils.isMixedCase("aBc "));
        assertTrue(StringUtils.isMixedCase("A c"));
        assertTrue(StringUtils.isMixedCase("aBc\n"));
        assertTrue(StringUtils.isMixedCase("A1c"));
        assertTrue(StringUtils.isMixedCase("a/C"));
    }

    @Test
    public void testRemoveStart() {
        // StringUtils.removeStart("", *)        = ""
        assertNull(StringUtils.removeStart(null, null));
        assertNull(StringUtils.removeStart(null, ""));
        assertNull(StringUtils.removeStart(null, "a"));

        // StringUtils.removeStart(*, null)      = *
        assertEquals(StringUtils.removeStart("", null), "");
        assertEquals(StringUtils.removeStart("", ""), "");
        assertEquals(StringUtils.removeStart("", "a"), "");

        // All others:
        assertEquals(StringUtils.removeStart("www.domain.com", "www."), "domain.com");
        assertEquals(StringUtils.removeStart("domain.com", "www."), "domain.com");
        assertEquals(StringUtils.removeStart("domain.com", ""), "domain.com");
        assertEquals(StringUtils.removeStart("domain.com", null), "domain.com");
    }

    @Test
    public void testRemoveStartIgnoreCase() {
        // StringUtils.removeStart("", *)        = ""
        assertNull("removeStartIgnoreCase(null, null)", StringUtils.removeStartIgnoreCase(null, null));
        assertNull("removeStartIgnoreCase(null, \"\")", StringUtils.removeStartIgnoreCase(null, ""));
        assertNull("removeStartIgnoreCase(null, \"a\")", StringUtils.removeStartIgnoreCase(null, "a"));

        // StringUtils.removeStart(*, null)      = *
        assertEquals("removeStartIgnoreCase(\"\", null)", StringUtils.removeStartIgnoreCase("", null), "");
        assertEquals("removeStartIgnoreCase(\"\", \"\")", StringUtils.removeStartIgnoreCase("", ""), "");
        assertEquals("removeStartIgnoreCase(\"\", \"a\")", StringUtils.removeStartIgnoreCase("", "a"), "");

        // All others:
        assertEquals("removeStartIgnoreCase(\"www.domain.com\", \"www.\")", StringUtils.removeStartIgnoreCase("www.domain.com", "www."), "domain.com");
        assertEquals("removeStartIgnoreCase(\"domain.com\", \"www.\")", StringUtils.removeStartIgnoreCase("domain.com", "www."), "domain.com");
        assertEquals("removeStartIgnoreCase(\"domain.com\", \"\")", StringUtils.removeStartIgnoreCase("domain.com", ""), "domain.com");
        assertEquals("removeStartIgnoreCase(\"domain.com\", null)", StringUtils.removeStartIgnoreCase("domain.com", null), "domain.com");

        // Case insensitive:
        assertEquals("removeStartIgnoreCase(\"www.domain.com\", \"WWW.\")", StringUtils.removeStartIgnoreCase("www.domain.com", "WWW."), "domain.com");
    }

    @Test
    public void testRemoveEnd() {
        // StringUtils.removeEnd("", *)        = ""
        assertNull(StringUtils.removeEnd(null, null));
        assertNull(StringUtils.removeEnd(null, ""));
        assertNull(StringUtils.removeEnd(null, "a"));

        // StringUtils.removeEnd(*, null)      = *
        assertEquals(StringUtils.removeEnd("", null), "");
        assertEquals(StringUtils.removeEnd("", ""), "");
        assertEquals(StringUtils.removeEnd("", "a"), "");

        // All others:
        assertEquals(StringUtils.removeEnd("www.domain.com.", ".com"), "www.domain.com.");
        assertEquals(StringUtils.removeEnd("www.domain.com", ".com"), "www.domain");
        assertEquals(StringUtils.removeEnd("www.domain", ".com"), "www.domain");
        assertEquals(StringUtils.removeEnd("domain.com", ""), "domain.com");
        assertEquals(StringUtils.removeEnd("domain.com", null), "domain.com");
    }

    @Test
    public void testRemoveEndIgnoreCase() {
        // StringUtils.removeEndIgnoreCase("", *)        = ""
        assertNull("removeEndIgnoreCase(null, null)", StringUtils.removeEndIgnoreCase(null, null));
        assertNull("removeEndIgnoreCase(null, \"\")", StringUtils.removeEndIgnoreCase(null, ""));
        assertNull("removeEndIgnoreCase(null, \"a\")", StringUtils.removeEndIgnoreCase(null, "a"));

        // StringUtils.removeEnd(*, null)      = *
        assertEquals("removeEndIgnoreCase(\"\", null)", StringUtils.removeEndIgnoreCase("", null), "");
        assertEquals("removeEndIgnoreCase(\"\", \"\")", StringUtils.removeEndIgnoreCase("", ""), "");
        assertEquals("removeEndIgnoreCase(\"\", \"a\")", StringUtils.removeEndIgnoreCase("", "a"), "");

        // All others:
        assertEquals("removeEndIgnoreCase(\"www.domain.com.\", \".com\")", StringUtils.removeEndIgnoreCase("www.domain.com.", ".com"), "www.domain.com.");
        assertEquals("removeEndIgnoreCase(\"www.domain.com\", \".com\")", StringUtils.removeEndIgnoreCase("www.domain.com", ".com"), "www.domain");
        assertEquals("removeEndIgnoreCase(\"www.domain\", \".com\")", StringUtils.removeEndIgnoreCase("www.domain", ".com"), "www.domain");
        assertEquals("removeEndIgnoreCase(\"domain.com\", \"\")", StringUtils.removeEndIgnoreCase("domain.com", ""), "domain.com");
        assertEquals("removeEndIgnoreCase(\"domain.com\", null)", StringUtils.removeEndIgnoreCase("domain.com", null), "domain.com");

        // Case insensitive:
        assertEquals("removeEndIgnoreCase(\"www.domain.com\", \".COM\")", StringUtils.removeEndIgnoreCase("www.domain.com", ".COM"), "www.domain");
        assertEquals("removeEndIgnoreCase(\"www.domain.COM\", \".com\")", StringUtils.removeEndIgnoreCase("www.domain.COM", ".com"), "www.domain");
    }

    @Test
    public void testRemove_String() {
        // StringUtils.remove(null, *)        = null
        assertNull(StringUtils.remove(null, null));
        assertNull(StringUtils.remove(null, ""));
        assertNull(StringUtils.remove(null, "a"));

        // StringUtils.remove("", *)          = ""
        assertEquals("", StringUtils.remove("", null));
        assertEquals("", StringUtils.remove("", ""));
        assertEquals("", StringUtils.remove("", "a"));

        // StringUtils.remove(*, null)        = *
        assertNull(StringUtils.remove(null, null));
        assertEquals("", StringUtils.remove("", null));
        assertEquals("a", StringUtils.remove("a", null));

        // StringUtils.remove(*, "")          = *
        assertNull(StringUtils.remove(null, ""));
        assertEquals("", StringUtils.remove("", ""));
        assertEquals("a", StringUtils.remove("a", ""));

        // StringUtils.remove("queued", "ue") = "qd"
        assertEquals("qd", StringUtils.remove("queued", "ue"));

        // StringUtils.remove("queued", "zz") = "queued"
        assertEquals("queued", StringUtils.remove("queued", "zz"));
    }

    @Test
    public void testRemoveIgnoreCase_String() {
        // StringUtils.removeIgnoreCase(null, *) = null
        assertEquals(null, StringUtils.removeIgnoreCase(null, null));
        assertEquals(null, StringUtils.removeIgnoreCase(null, ""));
        assertEquals(null, StringUtils.removeIgnoreCase(null, "a"));

        // StringUtils.removeIgnoreCase("", *) = ""
        assertEquals("", StringUtils.removeIgnoreCase("", null));
        assertEquals("", StringUtils.removeIgnoreCase("", ""));
        assertEquals("", StringUtils.removeIgnoreCase("", "a"));

        // StringUtils.removeIgnoreCase(*, null) = *
        assertEquals(null, StringUtils.removeIgnoreCase(null, null));
        assertEquals("", StringUtils.removeIgnoreCase("", null));
        assertEquals("a", StringUtils.removeIgnoreCase("a", null));

        // StringUtils.removeIgnoreCase(*, "") = *
        assertEquals(null, StringUtils.removeIgnoreCase(null, ""));
        assertEquals("", StringUtils.removeIgnoreCase("", ""));
        assertEquals("a", StringUtils.removeIgnoreCase("a", ""));

        // StringUtils.removeIgnoreCase("queued", "ue") = "qd"
        assertEquals("qd", StringUtils.removeIgnoreCase("queued", "ue"));

        // StringUtils.removeIgnoreCase("queued", "zz") = "queued"
        assertEquals("queued", StringUtils.removeIgnoreCase("queued", "zz"));

        // IgnoreCase
        // StringUtils.removeIgnoreCase("quEUed", "UE") = "qd"
        assertEquals("qd", StringUtils.removeIgnoreCase("quEUed", "UE"));

        // StringUtils.removeIgnoreCase("queued", "zZ") = "queued"
        assertEquals("queued", StringUtils.removeIgnoreCase("queued", "zZ"));
    }

    @Test
    public void testRemove_char() {
        // StringUtils.remove(null, *)       = null
        assertNull(StringUtils.remove(null, 'a'));
        assertNull(StringUtils.remove(null, 'a'));
        assertNull(StringUtils.remove(null, 'a'));

        // StringUtils.remove("", *)          = ""
        assertEquals("", StringUtils.remove("", 'a'));
        assertEquals("", StringUtils.remove("", 'a'));
        assertEquals("", StringUtils.remove("", 'a'));

        // StringUtils.remove("queued", 'u') = "qeed"
        assertEquals("qeed", StringUtils.remove("queued", 'u'));

        // StringUtils.remove("queued", 'z') = "queued"
        assertEquals("queued", StringUtils.remove("queued", 'z'));
    }

    @Test
    public void testRemoveAll() {
        assertNull(StringUtils.removeAll(null, ""));
        assertEquals("any", StringUtils.removeAll("any", null));

        assertEquals("any", StringUtils.removeAll("any", ""));
        assertEquals("", StringUtils.removeAll("any", ".*"));
        assertEquals("", StringUtils.removeAll("any", ".+"));
        assertEquals("", StringUtils.removeAll("any", ".?"));

        assertEquals("A\nB", StringUtils.removeAll("A<__>\n<__>B", "<.*>"));
        assertEquals("AB", StringUtils.removeAll("A<__>\n<__>B", "(?s)<.*>"));
        assertEquals("ABC123", StringUtils.removeAll("ABCabc123abc", "[a-z]"));

        try {
            StringUtils.removeAll("any", "{badRegexSyntax}");
            fail("StringUtils.removeAll expecting PatternSyntaxException");
        } catch (final PatternSyntaxException ex) {
            // empty
        }
    }

    @Test
    public void testRemoveFirst() {
        assertNull(StringUtils.removeFirst(null, ""));
        assertEquals("any", StringUtils.removeFirst("any", null));

        assertEquals("any", StringUtils.removeFirst("any", ""));
        assertEquals("", StringUtils.removeFirst("any", ".*"));
        assertEquals("", StringUtils.removeFirst("any", ".+"));
        assertEquals("bc", StringUtils.removeFirst("abc", ".?"));

        assertEquals("A\n<__>B", StringUtils.removeFirst("A<__>\n<__>B", "<.*>"));
        assertEquals("AB", StringUtils.removeFirst("A<__>\n<__>B", "(?s)<.*>"));
        assertEquals("ABCbc123", StringUtils.removeFirst("ABCabc123", "[a-z]"));
        assertEquals("ABC123abc", StringUtils.removeFirst("ABCabc123abc", "[a-z]+"));

        try {
            StringUtils.removeFirst("any", "{badRegexSyntax}");
            fail("StringUtils.removeFirst expecting PatternSyntaxException");
        } catch (final PatternSyntaxException ex) {
            // empty
        }
    }

    @Test
    public void testDifferenceAt_StringArray() {
        assertEquals(-1, StringUtils.indexOfDifference((String[]) null));
        assertEquals(-1, StringUtils.indexOfDifference(new String[]{}));
        assertEquals(-1, StringUtils.indexOfDifference(new String[]{"abc"}));
        assertEquals(-1, StringUtils.indexOfDifference(new String[]{null, null}));
        assertEquals(-1, StringUtils.indexOfDifference(new String[]{"", ""}));
        assertEquals(0, StringUtils.indexOfDifference(new String[]{"", null}));
        assertEquals(0, StringUtils.indexOfDifference(new String[]{"abc", null, null}));
        assertEquals(0, StringUtils.indexOfDifference(new String[]{null, null, "abc"}));
        assertEquals(0, StringUtils.indexOfDifference(new String[]{"", "abc"}));
        assertEquals(0, StringUtils.indexOfDifference(new String[]{"abc", ""}));
        assertEquals(-1, StringUtils.indexOfDifference(new String[]{"abc", "abc"}));
        assertEquals(1, StringUtils.indexOfDifference(new String[]{"abc", "a"}));
        assertEquals(2, StringUtils.indexOfDifference(new String[]{"ab", "abxyz"}));
        assertEquals(2, StringUtils.indexOfDifference(new String[]{"abcde", "abxyz"}));
        assertEquals(0, StringUtils.indexOfDifference(new String[]{"abcde", "xyz"}));
        assertEquals(0, StringUtils.indexOfDifference(new String[]{"xyz", "abcde"}));
        assertEquals(7, StringUtils.indexOfDifference(new String[]{"i am a machine", "i am a robot"}));
    }

    @Test
    public void testGetCommonPrefix_StringArray() {
        assertEquals("", StringUtils.getCommonPrefix((String[]) null));
        assertEquals("", StringUtils.getCommonPrefix());
        assertEquals("abc", StringUtils.getCommonPrefix("abc"));
        assertEquals("", StringUtils.getCommonPrefix(null, null));
        assertEquals("", StringUtils.getCommonPrefix("", ""));
        assertEquals("", StringUtils.getCommonPrefix("", null));
        assertEquals("", StringUtils.getCommonPrefix("abc", null, null));
        assertEquals("", StringUtils.getCommonPrefix(null, null, "abc"));
        assertEquals("", StringUtils.getCommonPrefix("", "abc"));
        assertEquals("", StringUtils.getCommonPrefix("abc", ""));
        assertEquals("abc", StringUtils.getCommonPrefix("abc", "abc"));
        assertEquals("a", StringUtils.getCommonPrefix("abc", "a"));
        assertEquals("ab", StringUtils.getCommonPrefix("ab", "abxyz"));
        assertEquals("ab", StringUtils.getCommonPrefix("abcde", "abxyz"));
        assertEquals("", StringUtils.getCommonPrefix("abcde", "xyz"));
        assertEquals("", StringUtils.getCommonPrefix("xyz", "abcde"));
        assertEquals("i am a ", StringUtils.getCommonPrefix("i am a machine", "i am a robot"));
    }

    @Test
    public void testNormalizeSpace() {
        // Java says a non-breaking whitespace is not a whitespace.
        assertFalse(Character.isWhitespace('\u00A0'));
        //
        assertNull(StringUtils.normalizeSpace(null));
        assertEquals("", StringUtils.normalizeSpace(""));
        assertEquals("", StringUtils.normalizeSpace(" "));
        assertEquals("", StringUtils.normalizeSpace("\t"));
        assertEquals("", StringUtils.normalizeSpace("\n"));
        assertEquals("", StringUtils.normalizeSpace("\u0009"));
        assertEquals("", StringUtils.normalizeSpace("\u000B"));
        assertEquals("", StringUtils.normalizeSpace("\u000C"));
        assertEquals("", StringUtils.normalizeSpace("\u001C"));
        assertEquals("", StringUtils.normalizeSpace("\u001D"));
        assertEquals("", StringUtils.normalizeSpace("\u001E"));
        assertEquals("", StringUtils.normalizeSpace("\u001F"));
        assertEquals("", StringUtils.normalizeSpace("\f"));
        assertEquals("", StringUtils.normalizeSpace("\r"));
        assertEquals("a", StringUtils.normalizeSpace("  a  "));
        assertEquals("a b c", StringUtils.normalizeSpace("  a  b   c  "));
        assertEquals("a b c", StringUtils.normalizeSpace("a\t\f\r  b\u000B   c\n"));
        assertEquals("a   b c", StringUtils.normalizeSpace("a\t\f\r  " + HARD_SPACE + HARD_SPACE + "b\u000B   c\n"));
        assertEquals("b", StringUtils.normalizeSpace("\u0000b"));
        assertEquals("b", StringUtils.normalizeSpace("b\u0000"));
    }

    @Test
    public void testLANG666() {
        assertEquals("12", StringUtils.stripEnd("120.00", ".0"));
        assertEquals("121", StringUtils.stripEnd("121.00", ".0"));
    }

    // Methods on StringUtils that are immutable in spirit (i.e. calculate the length)
    // should take a CharSequence parameter. Methods that are mutable in spirit (i.e. capitalize)
    // should take a String or String[] parameter and return String or String[].
    // This test enforces that this is done.
    @Test
    public void testStringUtilsCharSequenceContract() {
        final Class<StringUtils> c = StringUtils.class;
        // Methods that are expressly excluded from testStringUtilsCharSequenceContract()
        final String[] excludeMethods = {
            "public static int org.apache.commons.lang3.StringUtils.compare(java.lang.String,java.lang.String)",
            "public static int org.apache.commons.lang3.StringUtils.compare(java.lang.String,java.lang.String,boolean)",
            "public static int org.apache.commons.lang3.StringUtils.compareIgnoreCase(java.lang.String,java.lang.String)",
            "public static int org.apache.commons.lang3.StringUtils.compareIgnoreCase(java.lang.String,java.lang.String,boolean)"
        };
        final Method[] methods = c.getMethods();

        for (final Method m : methods) {
            final String methodStr = m.toString();
            if (m.getReturnType() == String.class || m.getReturnType() == String[].class) {
                // Assume this is mutable and ensure the first parameter is not CharSequence.
                // It may be String or it may be something else (String[], Object, Object[]) so
                // don't actively test for that.
                final Class<?>[] params = m.getParameterTypes();
                if (params.length > 0 && (params[0] == CharSequence.class || params[0] == CharSequence[].class)) {
                    if (!ArrayUtils.contains(excludeMethods, methodStr)) {
                        fail("The method \"" + methodStr + "\" appears to be mutable in spirit and therefore must not accept a CharSequence");
                    }
                }
            } else {
                // Assume this is immutable in spirit and ensure the first parameter is not String.
                // As above, it may be something other than CharSequence.
                final Class<?>[] params = m.getParameterTypes();
                if (params.length > 0 && (params[0] == String.class || params[0] == String[].class)) {
                    if (!ArrayUtils.contains(excludeMethods, methodStr)) {
                        fail("The method \"" + methodStr + "\" appears to be immutable in spirit and therefore must not accept a String");
                    }
                }
            }
        }
    }

    /**
     * Tests {@link StringUtils#toString(byte[], String)}
     *
     * @throws java.io.UnsupportedEncodingException because the method under test max throw it
     * @see StringUtils#toString(byte[], String)
     */
    @Test
    public void testToString() throws UnsupportedEncodingException {
        final String expectedString = "The quick brown fox jumps over the lazy dog.";
        byte[] expectedBytes = expectedString.getBytes(Charset.defaultCharset());
        // sanity check start
        assertArrayEquals(expectedBytes, expectedString.getBytes());
        // sanity check end
        assertEquals(expectedString, StringUtils.toString(expectedBytes, null));
        assertEquals(expectedString, StringUtils.toString(expectedBytes, SystemUtils.FILE_ENCODING));
        final String encoding = "UTF-16";
        expectedBytes = expectedString.getBytes(Charset.forName(encoding));
        assertEquals(expectedString, StringUtils.toString(expectedBytes, encoding));
    }

    @Test
    public void testEscapeSurrogatePairs() throws Exception {
        assertEquals("\uD83D\uDE30", StringEscapeUtils.escapeCsv("\uD83D\uDE30"));
        // Examples from https://en.wikipedia.org/wiki/UTF-16
        assertEquals("\uD800\uDC00", StringEscapeUtils.escapeCsv("\uD800\uDC00"));
        assertEquals("\uD834\uDD1E", StringEscapeUtils.escapeCsv("\uD834\uDD1E"));
        assertEquals("\uDBFF\uDFFD", StringEscapeUtils.escapeCsv("\uDBFF\uDFFD"));
        assertEquals("\uDBFF\uDFFD", StringEscapeUtils.escapeHtml3("\uDBFF\uDFFD"));
        assertEquals("\uDBFF\uDFFD", StringEscapeUtils.escapeHtml4("\uDBFF\uDFFD"));
        assertEquals("\uDBFF\uDFFD", StringEscapeUtils.escapeXml("\uDBFF\uDFFD"));
    }

    /**
     * Tests LANG-858.
     */
    @Test
    public void testEscapeSurrogatePairsLang858() {
        assertEquals("\\uDBFF\\uDFFD", StringEscapeUtils.escapeJava("\uDBFF\uDFFD"));       //fail LANG-858
        assertEquals("\\uDBFF\\uDFFD", StringEscapeUtils.escapeEcmaScript("\uDBFF\uDFFD")); //fail LANG-858
    }

    @Test
    public void testUnescapeSurrogatePairs() throws Exception {
        assertEquals("\uD83D\uDE30", StringEscapeUtils.unescapeCsv("\uD83D\uDE30"));
        // Examples from https://en.wikipedia.org/wiki/UTF-16
        assertEquals("\uD800\uDC00", StringEscapeUtils.unescapeCsv("\uD800\uDC00"));
        assertEquals("\uD834\uDD1E", StringEscapeUtils.unescapeCsv("\uD834\uDD1E"));
        assertEquals("\uDBFF\uDFFD", StringEscapeUtils.unescapeCsv("\uDBFF\uDFFD"));
        assertEquals("\uDBFF\uDFFD", StringEscapeUtils.unescapeHtml3("\uDBFF\uDFFD"));
        assertEquals("\uDBFF\uDFFD", StringEscapeUtils.unescapeHtml4("\uDBFF\uDFFD"));
    }

    /**
     * Tests {@code appendIfMissing}.
     */
    @Test
    public void testAppendIfMissing() {
        assertEquals("appendIfMissing(null,null)", null, StringUtils.appendIfMissing(null, null));
        assertEquals("appendIfMissing(abc,null)", "abc", StringUtils.appendIfMissing("abc", null));
        assertEquals("appendIfMissing(\"\",xyz)", "xyz", StringUtils.appendIfMissing("", "xyz"));
        assertEquals("appendIfMissing(abc,xyz)", "abcxyz", StringUtils.appendIfMissing("abc", "xyz"));
        assertEquals("appendIfMissing(abcxyz,xyz)", "abcxyz", StringUtils.appendIfMissing("abcxyz", "xyz"));
        assertEquals("appendIfMissing(aXYZ,xyz)", "aXYZxyz", StringUtils.appendIfMissing("aXYZ", "xyz"));

        assertEquals("appendIfMissing(null,null,null)", null, StringUtils.appendIfMissing(null, null, (CharSequence[]) null));
        assertEquals("appendIfMissing(abc,null,null)", "abc", StringUtils.appendIfMissing("abc", null, (CharSequence[]) null));
        assertEquals("appendIfMissing(\"\",xyz,null))", "xyz", StringUtils.appendIfMissing("", "xyz", (CharSequence[]) null));
        assertEquals("appendIfMissing(abc,xyz,{null})", "abcxyz", StringUtils.appendIfMissing("abc", "xyz", new CharSequence[]{null}));
        assertEquals("appendIfMissing(abc,xyz,\"\")", "abc", StringUtils.appendIfMissing("abc", "xyz", ""));
        assertEquals("appendIfMissing(abc,xyz,mno)", "abcxyz", StringUtils.appendIfMissing("abc", "xyz", "mno"));
        assertEquals("appendIfMissing(abcxyz,xyz,mno)", "abcxyz", StringUtils.appendIfMissing("abcxyz", "xyz", "mno"));
        assertEquals("appendIfMissing(abcmno,xyz,mno)", "abcmno", StringUtils.appendIfMissing("abcmno", "xyz", "mno"));
        assertEquals("appendIfMissing(abcXYZ,xyz,mno)", "abcXYZxyz", StringUtils.appendIfMissing("abcXYZ", "xyz", "mno"));
        assertEquals("appendIfMissing(abcMNO,xyz,mno)", "abcMNOxyz", StringUtils.appendIfMissing("abcMNO", "xyz", "mno"));
    }

    /**
     * Tests {@code appendIfMissingIgnoreCase}.
     */
    @Test
    public void testAppendIfMissingIgnoreCase() {
        assertEquals("appendIfMissingIgnoreCase(null,null)", null, StringUtils.appendIfMissingIgnoreCase(null, null));
        assertEquals("appendIfMissingIgnoreCase(abc,null)", "abc", StringUtils.appendIfMissingIgnoreCase("abc", null));
        assertEquals("appendIfMissingIgnoreCase(\"\",xyz)", "xyz", StringUtils.appendIfMissingIgnoreCase("", "xyz"));
        assertEquals("appendIfMissingIgnoreCase(abc,xyz)", "abcxyz", StringUtils.appendIfMissingIgnoreCase("abc", "xyz"));
        assertEquals("appendIfMissingIgnoreCase(abcxyz,xyz)", "abcxyz", StringUtils.appendIfMissingIgnoreCase("abcxyz", "xyz"));
        assertEquals("appendIfMissingIgnoreCase(abcXYZ,xyz)", "abcXYZ", StringUtils.appendIfMissingIgnoreCase("abcXYZ", "xyz"));

        assertEquals("appendIfMissingIgnoreCase(null,null,null)", null, StringUtils.appendIfMissingIgnoreCase(null, null, (CharSequence[]) null));
        assertEquals("appendIfMissingIgnoreCase(abc,null,null)", "abc", StringUtils.appendIfMissingIgnoreCase("abc", null, (CharSequence[]) null));
        assertEquals("appendIfMissingIgnoreCase(\"\",xyz,null)", "xyz", StringUtils.appendIfMissingIgnoreCase("", "xyz", (CharSequence[]) null));
        assertEquals("appendIfMissingIgnoreCase(abc,xyz,{null})", "abcxyz", StringUtils.appendIfMissingIgnoreCase("abc", "xyz", new CharSequence[]{null}));
        assertEquals("appendIfMissingIgnoreCase(abc,xyz,\"\")", "abc", StringUtils.appendIfMissingIgnoreCase("abc", "xyz", ""));
        assertEquals("appendIfMissingIgnoreCase(abc,xyz,mno)", "abcxyz", StringUtils.appendIfMissingIgnoreCase("abc", "xyz", "mno"));
        assertEquals("appendIfMissingIgnoreCase(abcxyz,xyz,mno)", "abcxyz", StringUtils.appendIfMissingIgnoreCase("abcxyz", "xyz", "mno"));
        assertEquals("appendIfMissingIgnoreCase(abcmno,xyz,mno)", "abcmno", StringUtils.appendIfMissingIgnoreCase("abcmno", "xyz", "mno"));
        assertEquals("appendIfMissingIgnoreCase(abcXYZ,xyz,mno)", "abcXYZ", StringUtils.appendIfMissingIgnoreCase("abcXYZ", "xyz", "mno"));
        assertEquals("appendIfMissingIgnoreCase(abcMNO,xyz,mno)", "abcMNO", StringUtils.appendIfMissingIgnoreCase("abcMNO", "xyz", "mno"));
    }

    /**
     * Tests {@code prependIfMissing}.
     */
    @Test
    public void testPrependIfMissing() {
        assertEquals("prependIfMissing(null,null)", null, StringUtils.prependIfMissing(null, null));
        assertEquals("prependIfMissing(abc,null)", "abc", StringUtils.prependIfMissing("abc", null));
        assertEquals("prependIfMissing(\"\",xyz)", "xyz", StringUtils.prependIfMissing("", "xyz"));
        assertEquals("prependIfMissing(abc,xyz)", "xyzabc", StringUtils.prependIfMissing("abc", "xyz"));
        assertEquals("prependIfMissing(xyzabc,xyz)", "xyzabc", StringUtils.prependIfMissing("xyzabc", "xyz"));
        assertEquals("prependIfMissing(XYZabc,xyz)", "xyzXYZabc", StringUtils.prependIfMissing("XYZabc", "xyz"));

        assertEquals("prependIfMissing(null,null null)", null, StringUtils.prependIfMissing(null, null, (CharSequence[]) null));
        assertEquals("prependIfMissing(abc,null,null)", "abc", StringUtils.prependIfMissing("abc", null, (CharSequence[]) null));
        assertEquals("prependIfMissing(\"\",xyz,null)", "xyz", StringUtils.prependIfMissing("", "xyz", (CharSequence[]) null));
        assertEquals("prependIfMissing(abc,xyz,{null})", "xyzabc", StringUtils.prependIfMissing("abc", "xyz", new CharSequence[]{null}));
        assertEquals("prependIfMissing(abc,xyz,\"\")", "abc", StringUtils.prependIfMissing("abc", "xyz", ""));
        assertEquals("prependIfMissing(abc,xyz,mno)", "xyzabc", StringUtils.prependIfMissing("abc", "xyz", "mno"));
        assertEquals("prependIfMissing(xyzabc,xyz,mno)", "xyzabc", StringUtils.prependIfMissing("xyzabc", "xyz", "mno"));
        assertEquals("prependIfMissing(mnoabc,xyz,mno)", "mnoabc", StringUtils.prependIfMissing("mnoabc", "xyz", "mno"));
        assertEquals("prependIfMissing(XYZabc,xyz,mno)", "xyzXYZabc", StringUtils.prependIfMissing("XYZabc", "xyz", "mno"));
        assertEquals("prependIfMissing(MNOabc,xyz,mno)", "xyzMNOabc", StringUtils.prependIfMissing("MNOabc", "xyz", "mno"));
    }

    /**
     * Tests {@code prependIfMissingIgnoreCase}.
     */
    @Test
    public void testPrependIfMissingIgnoreCase() {
        assertEquals("prependIfMissingIgnoreCase(null,null)", null, StringUtils.prependIfMissingIgnoreCase(null, null));
        assertEquals("prependIfMissingIgnoreCase(abc,null)", "abc", StringUtils.prependIfMissingIgnoreCase("abc", null));
        assertEquals("prependIfMissingIgnoreCase(\"\",xyz)", "xyz", StringUtils.prependIfMissingIgnoreCase("", "xyz"));
        assertEquals("prependIfMissingIgnoreCase(abc,xyz)", "xyzabc", StringUtils.prependIfMissingIgnoreCase("abc", "xyz"));
        assertEquals("prependIfMissingIgnoreCase(xyzabc,xyz)", "xyzabc", StringUtils.prependIfMissingIgnoreCase("xyzabc", "xyz"));
        assertEquals("prependIfMissingIgnoreCase(XYZabc,xyz)", "XYZabc", StringUtils.prependIfMissingIgnoreCase("XYZabc", "xyz"));

        assertEquals("prependIfMissingIgnoreCase(null,null null)", null, StringUtils.prependIfMissingIgnoreCase(null, null, (CharSequence[]) null));
        assertEquals("prependIfMissingIgnoreCase(abc,null,null)", "abc", StringUtils.prependIfMissingIgnoreCase("abc", null, (CharSequence[]) null));
        assertEquals("prependIfMissingIgnoreCase(\"\",xyz,null)", "xyz", StringUtils.prependIfMissingIgnoreCase("", "xyz", (CharSequence[]) null));
        assertEquals("prependIfMissingIgnoreCase(abc,xyz,{null})", "xyzabc", StringUtils.prependIfMissingIgnoreCase("abc", "xyz", new CharSequence[]{null}));
        assertEquals("prependIfMissingIgnoreCase(abc,xyz,\"\")", "abc", StringUtils.prependIfMissingIgnoreCase("abc", "xyz", ""));
        assertEquals("prependIfMissingIgnoreCase(abc,xyz,mno)", "xyzabc", StringUtils.prependIfMissingIgnoreCase("abc", "xyz", "mno"));
        assertEquals("prependIfMissingIgnoreCase(xyzabc,xyz,mno)", "xyzabc", StringUtils.prependIfMissingIgnoreCase("xyzabc", "xyz", "mno"));
        assertEquals("prependIfMissingIgnoreCase(mnoabc,xyz,mno)", "mnoabc", StringUtils.prependIfMissingIgnoreCase("mnoabc", "xyz", "mno"));
        assertEquals("prependIfMissingIgnoreCase(XYZabc,xyz,mno)", "XYZabc", StringUtils.prependIfMissingIgnoreCase("XYZabc", "xyz", "mno"));
        assertEquals("prependIfMissingIgnoreCase(MNOabc,xyz,mno)", "MNOabc", StringUtils.prependIfMissingIgnoreCase("MNOabc", "xyz", "mno"));
    }

    /**
     * Tests {@link StringUtils#toEncodedString(byte[], Charset)}
     *
     * @see StringUtils#toEncodedString(byte[], Charset)
     */
    @Test
    public void testToEncodedString() {
        final String expectedString = "The quick brown fox jumps over the lazy dog.";
        String encoding = SystemUtils.FILE_ENCODING;
        byte[] expectedBytes = expectedString.getBytes(Charset.defaultCharset());
        // sanity check start
        assertArrayEquals(expectedBytes, expectedString.getBytes());
        // sanity check end
        assertEquals(expectedString, StringUtils.toEncodedString(expectedBytes, Charset.defaultCharset()));
        assertEquals(expectedString, StringUtils.toEncodedString(expectedBytes, Charset.forName(encoding)));
        encoding = "UTF-16";
        expectedBytes = expectedString.getBytes(Charset.forName(encoding));
        assertEquals(expectedString, StringUtils.toEncodedString(expectedBytes, Charset.forName(encoding)));
    }

    // -----------------------------------------------------------------------

    @Test
    public void testWrap_StringChar() {
        assertNull(StringUtils.wrap(null, CharUtils.NUL));
        assertNull(StringUtils.wrap(null, '1'));

        assertEquals("", StringUtils.wrap("", CharUtils.NUL));
        assertEquals("xabx", StringUtils.wrap("ab", 'x'));
        assertEquals("\"ab\"", StringUtils.wrap("ab", '\"'));
        assertEquals("\"\"ab\"\"", StringUtils.wrap("\"ab\"", '\"'));
        assertEquals("'ab'", StringUtils.wrap("ab", '\''));
        assertEquals("''abcd''", StringUtils.wrap("'abcd'", '\''));
        assertEquals("'\"abcd\"'", StringUtils.wrap("\"abcd\"", '\''));
        assertEquals("\"'abcd'\"", StringUtils.wrap("'abcd'", '\"'));
    }

    @Test
    public void testWrapIfMissing_StringChar() {
        assertNull(StringUtils.wrapIfMissing(null, CharUtils.NUL));
        assertNull(StringUtils.wrapIfMissing(null, '1'));

        assertEquals("", StringUtils.wrapIfMissing("", CharUtils.NUL));
        assertEquals("xabx", StringUtils.wrapIfMissing("ab", 'x'));
        assertEquals("\"ab\"", StringUtils.wrapIfMissing("ab", '\"'));
        assertEquals("\"ab\"", StringUtils.wrapIfMissing("\"ab\"", '\"'));
        assertEquals("'ab'", StringUtils.wrapIfMissing("ab", '\''));
        assertEquals("'abcd'", StringUtils.wrapIfMissing("'abcd'", '\''));
        assertEquals("'\"abcd\"'", StringUtils.wrapIfMissing("\"abcd\"", '\''));
        assertEquals("\"'abcd'\"", StringUtils.wrapIfMissing("'abcd'", '\"'));
        assertEquals("/x/", StringUtils.wrapIfMissing("x", '/'));
        assertEquals("/x/y/z/", StringUtils.wrapIfMissing("x/y/z", '/'));
        assertEquals("/x/y/z/", StringUtils.wrapIfMissing("/x/y/z", '/'));
        assertEquals("/x/y/z/", StringUtils.wrapIfMissing("x/y/z/", '/'));
        assertEquals("/", StringUtils.wrapIfMissing("/", '/'));
    }

    @Test
    public void testWrapIfMissing_StringString() {
        assertNull(StringUtils.wrapIfMissing(null, "\0"));
        assertNull(StringUtils.wrapIfMissing(null, "1"));

        assertEquals("", StringUtils.wrapIfMissing("", "\0"));
        assertEquals("xabx", StringUtils.wrapIfMissing("ab", "x"));
        assertEquals("\"ab\"", StringUtils.wrapIfMissing("ab", "\""));
        assertEquals("\"ab\"", StringUtils.wrapIfMissing("\"ab\"", "\""));
        assertEquals("'ab'", StringUtils.wrapIfMissing("ab", "\'"));
        assertEquals("'abcd'", StringUtils.wrapIfMissing("'abcd'", "\'"));
        assertEquals("'\"abcd\"'", StringUtils.wrapIfMissing("\"abcd\"", "\'"));
        assertEquals("\"'abcd'\"", StringUtils.wrapIfMissing("'abcd'", "\""));
        assertEquals("/x/", StringUtils.wrapIfMissing("x", "/"));
        assertEquals("/x/y/z/", StringUtils.wrapIfMissing("x/y/z", "/"));
        assertEquals("/x/y/z/", StringUtils.wrapIfMissing("/x/y/z", "/"));
        assertEquals("/x/y/z/", StringUtils.wrapIfMissing("x/y/z/", "/"));
        assertEquals("/", StringUtils.wrapIfMissing("/", "/"));
        assertEquals("ab/ab", StringUtils.wrapIfMissing("/", "ab"));
        assertEquals("ab/ab", StringUtils.wrapIfMissing("ab/ab", "ab"));
    }

    @Test
    public void testWrap_StringString() {
        assertNull(StringUtils.wrap(null, null));
        assertNull(StringUtils.wrap(null, ""));
        assertNull(StringUtils.wrap(null, "1"));

        assertEquals(null, StringUtils.wrap(null, null));
        assertEquals("", StringUtils.wrap("", ""));
        assertEquals("ab", StringUtils.wrap("ab", null));
        assertEquals("xabx", StringUtils.wrap("ab", "x"));
        assertEquals("\"ab\"", StringUtils.wrap("ab", "\""));
        assertEquals("\"\"ab\"\"", StringUtils.wrap("\"ab\"", "\""));
        assertEquals("'ab'", StringUtils.wrap("ab", "'"));
        assertEquals("''abcd''", StringUtils.wrap("'abcd'", "'"));
        assertEquals("'\"abcd\"'", StringUtils.wrap("\"abcd\"", "'"));
        assertEquals("\"'abcd'\"", StringUtils.wrap("'abcd'", "\""));
    }

    @Test
    public void testUnwrap_StringString() {
        assertNull(StringUtils.unwrap(null, null));
        assertNull(StringUtils.unwrap(null, ""));
        assertNull(StringUtils.unwrap(null, "1"));

        assertEquals("abc", StringUtils.unwrap("abc", null));
        assertEquals("abc", StringUtils.unwrap("abc", ""));
        assertEquals("abc", StringUtils.unwrap("\'abc\'", "\'"));
        assertEquals("abc", StringUtils.unwrap("\"abc\"", "\""));
        assertEquals("abc\"xyz", StringUtils.unwrap("\"abc\"xyz\"", "\""));
        assertEquals("abc\"xyz\"", StringUtils.unwrap("\"abc\"xyz\"\"", "\""));
        assertEquals("abc\'xyz\'", StringUtils.unwrap("\"abc\'xyz\'\"", "\""));
        assertEquals("\"abc\'xyz\'\"", StringUtils.unwrap("AA\"abc\'xyz\'\"AA", "AA"));
        assertEquals("\"abc\'xyz\'\"", StringUtils.unwrap("123\"abc\'xyz\'\"123", "123"));
        assertEquals("AA\"abc\'xyz\'\"", StringUtils.unwrap("AA\"abc\'xyz\'\"", "AA"));
        assertEquals("AA\"abc\'xyz\'\"AA", StringUtils.unwrap("AAA\"abc\'xyz\'\"AAA", "A"));
        assertEquals("\"abc\'xyz\'\"AA", StringUtils.unwrap("\"abc\'xyz\'\"AA", "AA"));
    }

    @Test
    public void testUnwrap_StringChar() {
        assertNull(StringUtils.unwrap(null, null));
        assertNull(StringUtils.unwrap(null, CharUtils.NUL));
        assertNull(StringUtils.unwrap(null, '1'));

        assertEquals("abc", StringUtils.unwrap("abc", null));
        assertEquals("abc", StringUtils.unwrap("\'abc\'", '\''));
        assertEquals("abc", StringUtils.unwrap("AabcA", 'A'));
        assertEquals("AabcA", StringUtils.unwrap("AAabcAA", 'A'));
        assertEquals("abc", StringUtils.unwrap("abc", 'b'));
        assertEquals("#A", StringUtils.unwrap("#A", '#'));
        assertEquals("A#", StringUtils.unwrap("A#", '#'));
        assertEquals("ABA", StringUtils.unwrap("AABAA", 'A'));
    }

    @Test
    public void testToCodePoints() throws Exception {
        final int orphanedHighSurrogate = 0xD801;
        final int orphanedLowSurrogate = 0xDC00;
        final int supplementary = 0x2070E;

        final int[] codePoints = {'a', orphanedHighSurrogate, 'b','c', supplementary,
                'd', orphanedLowSurrogate, 'e'};
        final String s = new String(codePoints, 0, codePoints.length);
        assertArrayEquals(codePoints, StringUtils.toCodePoints(s));

        assertNull(StringUtils.toCodePoints(null));
        assertArrayEquals(ArrayUtils.EMPTY_INT_ARRAY, StringUtils.toCodePoints(""));
    }
    
    @Test
    public void testIndexOfAll() throws Exception {
<<<<<<< HEAD
    	assertEquals(null, 3, StringUtils.indexesOf("anagram", 'a').size());
    	assertEquals(null, 2, StringUtils.indexesOf("Reader", 'e').size());
    	assertNull(StringUtils.indexesOf("people", null));
    	assertNotEquals(null, 2, StringUtils.indexesOf("Automatic", 'o').size());
=======
    	assertEquals(null, 3, StringUtils.indexOfAll("anagram", 'a').size());
    	assertEquals(null, 2, StringUtils.indexOfAll("Reader", 'e').size());
    	assertNull(StringUtils.indexOfAll("people", null));
    	assertEquals(null, 1, StringUtils.indexOfAll("Automatic", 'o').size());
    }

    @Test
    public void testGetDigits() {
        assertEquals(null, StringUtils.getDigits(null));
        assertEquals("", StringUtils.getDigits(""));
        assertEquals("", StringUtils.getDigits("abc"));
        assertEquals("1000", StringUtils.getDigits("1000$"));
        assertEquals("12345", StringUtils.getDigits("123password45"));
        assertEquals("5417543010", StringUtils.getDigits("(541) 754-3010"));
        assertEquals("\u0967\u0968\u0969", StringUtils.getDigits("\u0967\u0968\u0969"));
>>>>>>> 4d4a4469
    }
}<|MERGE_RESOLUTION|>--- conflicted
+++ resolved
@@ -3232,16 +3232,10 @@
     
     @Test
     public void testIndexOfAll() throws Exception {
-<<<<<<< HEAD
     	assertEquals(null, 3, StringUtils.indexesOf("anagram", 'a').size());
     	assertEquals(null, 2, StringUtils.indexesOf("Reader", 'e').size());
     	assertNull(StringUtils.indexesOf("people", null));
     	assertNotEquals(null, 2, StringUtils.indexesOf("Automatic", 'o').size());
-=======
-    	assertEquals(null, 3, StringUtils.indexOfAll("anagram", 'a').size());
-    	assertEquals(null, 2, StringUtils.indexOfAll("Reader", 'e').size());
-    	assertNull(StringUtils.indexOfAll("people", null));
-    	assertEquals(null, 1, StringUtils.indexOfAll("Automatic", 'o').size());
     }
 
     @Test
@@ -3253,6 +3247,5 @@
         assertEquals("12345", StringUtils.getDigits("123password45"));
         assertEquals("5417543010", StringUtils.getDigits("(541) 754-3010"));
         assertEquals("\u0967\u0968\u0969", StringUtils.getDigits("\u0967\u0968\u0969"));
->>>>>>> 4d4a4469
     }
 }