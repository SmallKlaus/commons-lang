--- conflicted
+++ resolved
@@ -1304,13 +1304,8 @@
         assertFalse( NumberUtils.isParsable("64.2.2") );
         assertFalse( NumberUtils.isParsable("64.") );
         assertFalse( NumberUtils.isParsable("64L") );
-<<<<<<< HEAD
-		assertFalse( NumberUtils.isParsable("-") );
-		assertFalse( NumberUtils.isParsable("--2") );
-=======
         assertFalse( NumberUtils.isParsable("-") );
         assertFalse( NumberUtils.isParsable("--2") );
->>>>>>> cdfedf5f
         assertTrue( NumberUtils.isParsable("64.2") );
         assertTrue( NumberUtils.isParsable("64") );
         assertTrue( NumberUtils.isParsable("018") );
